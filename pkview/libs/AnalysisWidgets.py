"""

Author: Benjamin Irving (benjamin.irv@gmail.com)
Copyright (c) 2013-2015 University of Oxford, Benjamin Irving

"""

from __future__ import division, unicode_literals, print_function

from PySide import QtCore, QtGui

import pyqtgraph as pg
import numpy as np
from scipy.interpolate import UnivariateSpline

from pkview.QtInherit.QtSubclass import QGroupBoxB


class SECurve(QtGui.QWidget):

    """
    Side widgets for plotting SE curves
    """

    sig_add_pnt = QtCore.Signal(tuple)
    sig_clear_pnt = QtCore.Signal(bool)

    def __init__(self, local_file_path):
        super(SECurve, self).__init__()

        #Local file path
        self.local_file_path = local_file_path

        self.setStatusTip("Click points on the 4D volume to see time curve")

        self.win1 = pg.GraphicsWindow(title="Basic plotting examples")
        self.win1.setVisible(True)
        self.win1.setBackground(background=None)
        self.p1 = self.win1.addPlot(title="Signal enhancement curve")
        self.reset_graph()

        # Take a local region mean to reduce noise
        self.cb1 = QtGui.QCheckBox('Smooth curves', self)
        self.cb1.stateChanged.connect(self.reset_graph)

        #cb1.toggle()
        self.cb2 = QtGui.QCheckBox('Multiple curves', self)
        self.cb2.stateChanged.connect(self.reset_graph)

        #Signal enhancement (normalised)
        self.cb3 = QtGui.QCheckBox('Signal enhancement', self)
        self.cb3.stateChanged.connect(self.reset_graph)

        #Show mean
        self.cb4 = QtGui.QCheckBox('Show mean', self)

        #Clear curves button
<<<<<<< HEAD
        b1icon = QtGui.QIcon(self.local_file_path + '/icons/clear.png')
        b1 = QtGui.QPushButton(self)
        b1.setIcon(b1icon)
        b1.setIconSize(QtCore.QSize(14,14))
=======
        b1 = QtGui.QPushButton(QtGui.QIcon(self.local_file_path + '/icons/clear.svg'), '', self)
>>>>>>> 8cc12def
        b1.setToolTip("Clear curves")
        b1.clicked.connect(self.reset_graph)


        # input temporal resolution
        self.text1 = QtGui.QLineEdit('1.0', self)
        self.text1.returnPressed.connect(self.replot_graph)

        # Select plot color
        combo = QtGui.QComboBox(self)
        combo.addItem("grey")
        combo.addItem("red")
        combo.addItem("blue")
        combo.addItem("green")
        combo.addItem("orange")
        combo.addItem("cyan")
        combo.addItem("brown")
        combo.activated[str].connect(self.emit_cchoice)
        combo.setToolTip("Set the color of the enhancement curve when a point is clicked on the image. "
                         "Allows visualisation of multiple enhancement curves of different colours")

        l03 = QtGui.QHBoxLayout()
        l03.addStretch(1)
        l03.addWidget(b1)

        space1 = QtGui.QLabel('')

        l01 = QtGui.QHBoxLayout()
        l01.addWidget(QtGui.QLabel('Plot color'))
        l01.addWidget(combo)
        l01.addStretch(1)

        l02 = QtGui.QHBoxLayout()
        l02.addWidget(QtGui.QLabel("Temporal resolution (s)"))
        l02.addWidget(self.text1)
        l02.addStretch(1)

        l04 = QtGui.QVBoxLayout()
        l04.addLayout(l01)
        l04.addLayout(l02)
        l04.addWidget(self.cb1)
        l04.addWidget(self.cb2)
        l04.addWidget(self.cb3)
        l04.addWidget(self.cb4)

        g01 = QGroupBoxB()
        g01.setLayout(l04)
        g01.setTitle('Curve options')

        l05 = QtGui.QHBoxLayout()
        l05.addWidget(g01)
        l05.addStretch()

        l1 = QtGui.QVBoxLayout()
        l1.addLayout(l03)
        l1.addWidget(self.win1)
        l1.addWidget(space1)
        l1.addLayout(l05)
        l1.addStretch(1)
        self.setLayout(l1)

        # initial plot colour
        self.plot_color = (200, 200, 200)

    def _plot(self, values1):

        """
        Plot the curve / curves
        """
        #Make window visible and populate
        self.win1.setVisible(True)

        values1 = np.array(values1, dtype=np.double)
        values2 = np.copy(values1)

        # Setting x-values
        xres = float(self.text1.text())
        xx = xres * np.arange(len(values1))

        if self.values2_mean is None:
            self.values2_mean = np.zeros((1, len(xx)))

        if self.cb3.isChecked() is True:
            m1 = np.mean(values1[:3])
            values1 = values1 / m1 - 1
            values2 = np.copy(values1)

        if self.cb1.isChecked() is True:
            wsize = 3
            cwin1 = np.ones(wsize)/wsize

            r1 = range(len(values1))
            #tolerance does not scale by data value to scale input
            s = UnivariateSpline(r1, values1/values1.max(), s=0.1, k=4)
            knots1 = s.get_knots()
            print("Number of knots in B-spline smoothing: ", len(knots1))
            values2 = s(r1)*values1.max()

            #Previous smoothing method using a convolution
            #values2 = np.convolve(values1, cwin1)
            #values2 = values2[1:-1]

        # Plotting using single or multiple plots
        if self.cb2.isChecked() is False:
            if self.curve1 is None:
                self.curve1 = self.p1.plot(pen=None, symbolBrush=(200, 200, 200), symbolPen='k', symbolSize=5.0)
                self.curve2 = self.p1.plot(pen=self.plot_color, width=4.0)
            self.curve2.setData(xx, values2, pen=self.plot_color)
            self.curve1.setData(xx, values1)

        # Multiple plots
        else:
            #Signal (add point to image
            self.sig_add_pnt.emit(self.plot_color)

            self.p1.plot(xx, values2, pen=self.plot_color, width=4.0)
            self.p1.plot(xx, values1, pen=None, symbolBrush=(200, 200, 200), symbolPen='k', symbolSize=5.0)

            # Plot mean curve as well
            if self.cb4.isChecked() is True:
                if self.curve_mean is None:
                    self.curve_mean = self.p1.plot(pen=(150, 0, 0), symbolBrush=(255, 0, 0), symbolPen='k')

                self.values2_mean[self.curve_count, :] = values2
                #self.curve_count += 1
                self.values2_mean = np.append(self.values2_mean, np.expand_dims(values2, axis=0), axis=0)
                self.curve_mean.setData(xx, np.squeeze(np.mean(self.values2_mean[1:], axis=0)))

        self.p1.setLabel('left', "Signal Enhancement")
        self.p1.setLabel('bottom', "Time", units='s')
        #self.p1.setLogMode(x=False, y=False)

    @QtCore.Slot()
    def replot_graph(self):
        self.reset_graph()
        #other stuff

    @QtCore.Slot()
    def reset_graph(self):
        """
        Reset and clear the graph
        """
        self.win1.removeItem(self.p1)
        self.p1 = self.win1.addPlot(title="Signal enhancement curve")
        self.curve1 = None
        self.curve2 = None
        self.curve_mean = None
        self.curve_count = 0
        self.values2_mean = None

        # Clear points on graph
        self.sig_clear_pnt.emit(True)

    @QtCore.Slot(np.ndarray)
    def sig_mouse(self, values1):
        """
        Get signal from mouse click
        """
        self._plot(values1)

    @QtCore.Slot(str)
    def emit_cchoice(self, text):
        if text == 'red':
            cvec = (255, 0, 0)
        elif text == 'grey':
            cvec = (200, 200, 200)
        elif text == 'green':
            cvec = (0, 255, 0)
        elif text == 'blue':
            cvec = (0, 0, 255)
        elif text == 'orange':
            cvec = (255, 140, 0)
        elif text == 'cyan':
            cvec = (0, 255, 255)
        elif text == 'brown':
            cvec = (139, 69, 19)
        else:
            cvec = (255, 255, 255)

        self.plot_color = cvec


class ColorOverlay1(QtGui.QWidget):

    """
    Color overlay interaction
    """

    #Signals
    #emit colormap choice
    sig_choose_cmap = QtCore.Signal(str)
    #emit alpha value
    sig_set_alpha = QtCore.Signal(int)
    #emit reset command
    sig_emit_reset = QtCore.Signal(bool)

    def __init__(self):
        super(ColorOverlay1, self).__init__()

        self.setStatusTip("Load a ROI and overlay to analyse statistics")

        self.win1 = pg.GraphicsWindow(title="Basic plotting examples")
        self.win1.setVisible(False)
        self.plt1 = self.win1.addPlot(title="Signal enhancement curve")

        # Analysis and volume management objects
        self.ia = None
        self.ivm = None

        sld1 = QtGui.QSlider(QtCore.Qt.Horizontal, self)
        sld1.setFocusPolicy(QtCore.Qt.NoFocus)
        sld1.setRange(0, 255)
        sld1.setValue(255)
        sld1.valueChanged[int].connect(self.emit_alpha)

        combo = QtGui.QComboBox(self)
        combo.addItem("jet")
        combo.addItem("hot")
        combo.addItem("gist_heat")
        combo.setToolTip("The colormaps available for visualising the overlay")
        combo.activated[str].connect(self.emit_cmap)

        # combo for choosing overlay volume
        self.combo2 = QtGui.QComboBox(self)
        self.combo2.setToolTip("The overlays that have currently been loaded or generated")
        self.combo2.activated[str].connect(self.emit_volume)
        # current list of choices
        self.combo2_all = []

        # Take a local region mean to reduce noise
        self.cb1 = QtGui.QCheckBox('Show overlay', self)
        self.cb1.toggle()

        # Take a local region mean to reduce noise
        self.cb2 = QtGui.QCheckBox('Only show overlay in ROI', self)
        self.cb2.toggle()

        self.tabmod1 = QtGui.QStandardItemModel()

        self.tab1 = QtGui.QTableView()
        self.tab1.resizeColumnsToContents()
        self.tab1.setModel(self.tabmod1)
        self.tab1.setVisible(True)

        l00 = QtGui.QHBoxLayout()
        l00.addWidget(QtGui.QLabel("Overlay Transparency"))
        l00.addWidget(sld1)

        l01 = QtGui.QHBoxLayout()
        l01.addWidget(QtGui.QLabel("Color Map                        "))
        l01.addWidget(combo)

        l02 = QtGui.QHBoxLayout()
        butgen = QtGui.QPushButton("Generate")
        butgen.setToolTip("Generate standard statistics for the overlay values in each ROI")
        butgen.clicked.connect(self.generate_overlay_stats)
        l02.addWidget(butgen)
        l02.addStretch(1)

        l03 = QtGui.QHBoxLayout()
        butgen2 = QtGui.QPushButton("Generate")
        butgen2.setToolTip("Generate a histogram of the overlay values in each ROI")
        butgen2.clicked.connect(self.generate_histogram)
        l03.addWidget(butgen2)
        l03.addStretch(1)

        l04 = QtGui.QHBoxLayout()
        l04.addWidget(QtGui.QLabel("Available Overlays         "))
        l04.addWidget(self.combo2)

        l05 = QtGui.QVBoxLayout()
        l05.addLayout(l04)
        l05.addLayout(l00)
        l05.addLayout(l01)
        l05.addWidget(self.cb1)
        l05.addWidget(self.cb2)

        l06 = QtGui.QHBoxLayout()
        l06.addLayout(l05)
        l06.addStretch(1)

        f01 = QGroupBoxB()
        f01.setTitle('Overlay options')
        f01.setLayout(l06)

        l07 = QtGui.QVBoxLayout()
        l07.addLayout(l03)
        l07.addWidget(self.win1)
        l07.addStretch(1)

        f02 = QGroupBoxB()
        f02.setTitle('Overlay Histogram')
        f02.setLayout(l07)

        l08 = QtGui.QVBoxLayout()
        l08.addLayout(l02)
        l08.addWidget(self.tab1)
        l08.addStretch(1)

        f03 = QGroupBoxB()
        f03.setTitle('Overlay Statistics')
        f03.setLayout(l08)

        l1 = QtGui.QVBoxLayout()
        l1.addWidget(f01)
        l1.addWidget(QtGui.QLabel(""))
        l1.addWidget(f03)

        l1.addWidget(QtGui.QLabel(""))
        l1.addWidget(f02)
        l1.addWidget(QtGui.QLabel(""))
        l1.addWidget(QtGui.QLabel(""))
        l1.addStretch(1)
        self.setLayout(l1)

    def add_analysis(self, image_analysis):
        """
        Reference to image analysis class
        """
        self.ia = image_analysis

    def add_image_management(self, image_vol_management):
        """
        Adding image management
        """
        self.ivm = image_vol_management

        #listen to volume management changes
        self.ivm.sig_current_overlay.connect(self.update_current_overlay)
        self.ivm.sig_all_overlays.connect(self.update_overlays)

    @QtCore.Slot(list)
    def update_overlays(self, list1):

        """
        Adds additional overlay volumes to the combo list
        """

        for ii in list1:
            if ii not in self.combo2_all:
                self.combo2_all.append(ii)
                self.combo2.addItem(ii)

    @QtCore.Slot(str)
    def update_current_overlay(self, str1):

        if str1 in self.combo2_all:
            ind1 = self.combo2_all.index(str1)
            self.combo2.setCurrentIndex(ind1)

        else:
            print("Warning: This option does not exist")

    @QtCore.Slot()
    def generate_overlay_stats(self):
        """
        Some initial analysis
        (temporary location before moving analysis into a separate framework)
        """

        self.tab1.setVisible(True)

        # get analysis from analysis object
        stats1, roi_labels, hist1, hist1x = self.ia.get_roi_stats()

        self.tabmod1.setVerticalHeaderItem(0, QtGui.QStandardItem("Mean"))
        self.tabmod1.setVerticalHeaderItem(1, QtGui.QStandardItem("Median"))
        self.tabmod1.setVerticalHeaderItem(2, QtGui.QStandardItem("Variance"))
        self.tabmod1.setVerticalHeaderItem(3, QtGui.QStandardItem("Min"))
        self.tabmod1.setVerticalHeaderItem(4, QtGui.QStandardItem("Max"))

        for ii in range(len(stats1['mean'])):

            self.tabmod1.setHorizontalHeaderItem(ii, QtGui.QStandardItem("ROI label " + str(roi_labels[ii])))

            self.tabmod1.setItem(0, ii, QtGui.QStandardItem(str(np.around(stats1['mean'][ii], 2))))
            self.tabmod1.setItem(1, ii, QtGui.QStandardItem(str(np.around(stats1['median'][ii], 2))))
            self.tabmod1.setItem(2, ii, QtGui.QStandardItem(str(np.around(stats1['std'][ii], 2))))
            self.tabmod1.setItem(3, ii, QtGui.QStandardItem(str(np.around(stats1['min'][ii], 2))))
            self.tabmod1.setItem(4, ii, QtGui.QStandardItem(str(np.around(stats1['max'][ii], 2))))

    @QtCore.Slot()
    def generate_histogram(self):
        """
        Some initial analysis
        (temporary location before moving analysis into a separate framework)
        """

        # Check that pkmodelling can be run
        if (self.ivm.get_roi() is None) or (self.ivm.get_overlay() is None):
            m1 = QtGui.QMessageBox()
            m1.setWindowTitle("Histogram")
            m1.setText("Histogram requires a ROI and overlay to be loaded")
            m1.exec_()
            return

        # get analysis from analysis object
        stats1, roi_labels, hist1, hist1x = self.ia.get_roi_stats()

        self.win1.setVisible(True)
        self.win1.removeItem(self.plt1)
        self.plt1 = self.win1.addPlot(title="")

        for ii in range(len(stats1['mean'])):
            curve = pg.PlotCurveItem(hist1x[ii], hist1[ii], stepMode=True, fillLevel=0, brush=(0, 0, 255, 255),
                                     pen=(0, 0, 0))
            self.plt1.addItem(curve)

    def __plot(self, values1):
        self.curve.setData(values1)

    @QtCore.Slot(np.ndarray)
    def sig_mouse(self, values1):
        self.__plot(values1)

    @QtCore.Slot(str)
    def emit_cmap(self, text):
        self.sig_choose_cmap.emit(text)

    @QtCore.Slot(str)
    def emit_volume(self, choice1):
        self.ivm.set_current_overlay(choice1, broadcast_change=False)
        self.sig_emit_reset.emit(1)

    @QtCore.Slot(int)
    def emit_alpha(self, val1):
        self.sig_set_alpha.emit(val1)
<|MERGE_RESOLUTION|>--- conflicted
+++ resolved
@@ -55,14 +55,10 @@
         self.cb4 = QtGui.QCheckBox('Show mean', self)
 
         #Clear curves button
-<<<<<<< HEAD
         b1icon = QtGui.QIcon(self.local_file_path + '/icons/clear.png')
         b1 = QtGui.QPushButton(self)
         b1.setIcon(b1icon)
         b1.setIconSize(QtCore.QSize(14,14))
-=======
-        b1 = QtGui.QPushButton(QtGui.QIcon(self.local_file_path + '/icons/clear.svg'), '', self)
->>>>>>> 8cc12def
         b1.setToolTip("Clear curves")
         b1.clicked.connect(self.reset_graph)
 
