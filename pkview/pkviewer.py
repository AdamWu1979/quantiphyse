--- conflicted
+++ resolved
@@ -34,14 +34,10 @@
 from .widgets.ClusteringWidgets import CurveClusteringWidget
 from .widgets.OvClusteringWidgets import OvCurveClusteringWidget
 from .widgets.PharmaWidgets import PharmaWidget, PharmaView
-<<<<<<< HEAD
 from .widgets.T10Widgets import T10Widget
 from .widgets.PerfSlicWidgets import MeanValuesWidget
 from .widgets.PerfSlicWidgets import PerfSlicWidget
-=======
 from .widgets.FabberWidgets import FabberWidget
-#from .widgets.T10Widgets import T10Widget
->>>>>>> d29adb10
 from .widgets.ExperimentalWidgets import ImageExportWidget
 from .widgets.OverviewWidgets import OverviewWidget
 from .volumes.volume_management import Volume, Overlay, Roi, ImageVolumeManagement
@@ -155,21 +151,19 @@
         self.wid["PAna"] = [PharmaWidget(), 'a', 'b']
         self.wid["PAna"][0].add_image_management(self.ivm)
 
-<<<<<<< HEAD
         # T10 widget - not visible by default
         self.wid["T10"] = [T10Widget(), 'a', 'b']
         self.wid["T10"][0].add_image_management(self.ivm)
-=======
-        # Fabber modelling widget
-        self.wid["Fab"] = [FabberWidget(), 'a', 'b']
-        self.wid["Fab"][0].add_image_management(self.ivm)
->>>>>>> d29adb10
 
         # Supervoxels widget - not visible by default
         self.wid["sv"] = [PerfSlicWidget(), 'a', 'b']
         self.wid["sv"][0].add_image_management(self.ivm)
         self.wid["sv"][0].add_image_view(self.ivl1)
 
+        # Fabber modelling widget
+        self.wid["Fab"] = [FabberWidget(), 'a', 'b']
+        self.wid["Fab"][0].add_image_management(self.ivm)
+
         # Mean value overlay widget
         self.wid["meanvals"] = [MeanValuesWidget(), 'a', 'b']
         self.wid["meanvals"][0].add_image_management(self.ivm)
@@ -192,25 +186,6 @@
         # Random Walker
         # self.sw_rw = None
 
-<<<<<<< HEAD
-=======
-        # Connect widgets
-        # Connect colormap choice, alpha and colormap range
-        self.wid["ColOv"][0].sig_choose_cmap.connect(self.ivl1.set_colormap)
-        self.wid["ColOv"][0].sig_set_alpha.connect(self.ivl1.set_overlay_alpha)
-        self.wid["ColOv"][0].sig_range_change.connect(self.ivl1.set_overlay_range)
-        self.wid["ColOv"][0].sig_emit_reset.connect(self.ivl1.update_overlay)
-
-        # Connecting toggle buttons
-        self.wid["Overview"][0].cb1.stateChanged.connect(self.ivl1.toggle_ovreg_view)
-        self.wid["Overview"][0].cb2.stateChanged.connect(self.ivl1.toggle_roi_lim)
-
-        self.wid["PAna"][0].sig_emit_reset.connect(self.ivl1.update_overlay)
-
-        self.wid["Overview"][0].l1.sig_emit_reset.connect(self.ivl1.update_overlay)
-        self.wid["Overview"][0].l2.sig_emit_reset.connect(self.ivl1.update_roi)
-
->>>>>>> d29adb10
         # Connect image export widget
         self.wid["ImExp"][0].sig_set_temp.connect(self.ivl1.set_time_pos)
         self.wid["ImExp"][0].sig_cap_image.connect(self.ivl1.capture_view_as_image)
@@ -529,13 +504,10 @@
     def show_t10(self):
         index = self.qtab1.addTab(self.wid["T10"][0], QtGui.QIcon(get_icon("t10")), "T10")
         self.qtab1.setCurrentIndex(index)
-<<<<<<< HEAD
-=======
-    
+
     def show_fab(self):
-        index = self.qtab1.addTab(self.wid["Fab"][0], QtGui.QIcon(self.local_file_path + '/icons/fabber.svg'), "Fabber")
+        index = self.qtab1.addTab(self.wid["Fab"][0], QtGui.QIcon(get_icon("fabber.svg")), "Fabber")
         self.qtab1.setCurrentIndex(index)
->>>>>>> d29adb10
 
     def show_sv(self):
         index = self.qtab1.addTab(self.wid["sv"][0], QtGui.QIcon(get_icon("sv")), "Super\nvoxels")
@@ -698,7 +670,6 @@
         pk_action.setStatusTip('Run pharmacokinetic analysis')
         pk_action.triggered.connect(self.mw1.show_pk)
 
-<<<<<<< HEAD
         # Widgets --> T10
         t10_action = QtGui.QAction(QtGui.QIcon(get_icon("t10")), '&T10', self)
         t10_action.setStatusTip('T10 Map Generation')
@@ -713,12 +684,11 @@
         mv_action = QtGui.QAction(QtGui.QIcon(get_icon("meanvals")), '&Mean values overlay', self)
         mv_action.setStatusTip('Generate overlay of mean values within ROI regions')
         mv_action.triggered.connect(self.mw1.show_meanvals)
-=======
+
         # Widgets --> Fabber
-        fab_action = QtGui.QAction(QtGui.QIcon(self.local_file_path + '/icons/fabber.svg'), '&Fabber', self)
+        fab_action = QtGui.QAction(QtGui.QIcon(get_icon("fabber.svg")), '&Fabber', self)
         fab_action.setStatusTip('Run fabber model fitting')
         fab_action.triggered.connect(self.mw1.show_fab)
->>>>>>> d29adb10
 
         # Widgets --> PharmaView
         pw_action = QtGui.QAction(QtGui.QIcon(get_icon("curve_view")), '&PharmCurveView', self)
@@ -766,10 +736,7 @@
 
         widget_menu.addAction(ic_action)
         widget_menu.addAction(pk_action)
-<<<<<<< HEAD
-=======
         widget_menu.addAction(fab_action)
->>>>>>> d29adb10
         widget_menu.addAction(pw_action)
         widget_menu.addAction(sv_action)
         widget_menu.addAction(mv_action)
