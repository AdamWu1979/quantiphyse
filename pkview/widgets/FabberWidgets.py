"""
Author: Martin Craig <martin.craig@eng.ox.ac.uk>
Copyright (c) 2016-2017 University of Oxford, Martin Craig
"""

from __future__ import division, unicode_literals, absolute_import, print_function

import sys, os

import multiprocessing
import multiprocessing.pool
import time

import nibabel as nib
import numpy as np
import pyqtgraph as pg
from PySide import QtCore, QtGui

from pkview.QtInherit.QtSubclass import QGroupBoxB
from pkview.analysis.pk_model import PyPk

try:
    sys.path.append("%s/lib/python/" % os.environ["FSLDIR"])
    print("Appended %s/lib/python/" % os.environ["FSLDIR"])
    from pyfab.views import *
    from pyfab.imagedata import FabberImageData
    from pyfab.ui import ModelOptionsDialog, MatrixEditDialog, LogViewerDialog
    from pyfab.fabber import FabberRunData, FabberLib, FabberException
except:
    # Stub to prevent startup error - warning will occur if Fabber is used
    class OptionView:
        pass

# Current overlays list from the IVM object. Global so that all the ImageOptionView instances
# can see what overlays to offer as options
CURRENT_OVERLAYS = []

def make_fabber_cb(queue):
    def progress_cb(voxel, nvoxels):
        if (voxel % 100 == 0) or (voxel == nvoxels):
            queue.put((voxel, nvoxels))

    return progress_cb

def run_fabber(rundata, data, roi):
    try:
        lib = FabberLib(rundata=rundata)
        run = lib.run_with_data(rundata, data, roi, progress_cb=make_fabber_cb(run_fabber.queue))
        return True, run
    except FabberException, e:
        return False, e

def pool_init(queue):
    # see http://stackoverflow.com/a/3843313/852994
    # In python every function is an object so this is a quick and dirty way of adding a variable
    # to a function for easy access later.
    # Can't use usual approach (class method or closure) because functions run by multiprocessing
    # must be picklable and these are not (by default at least)
    run_fabber.queue = queue

class ImageOptionView(OptionView):
    """
    OptionView subclass which allows image options to be chosen
    from the current list of overlays
    """
    def __init__(self, opt, **kwargs):
        OptionView.__init__(self, opt, **kwargs)
        self.combo = QtGui.QComboBox()
        self.combo.currentIndexChanged.connect(self.changed)
        self.update_list()
        self.widgets.append(self.combo)

    def update_list(self):
        global CURRENT_OVERLAYS
        current = self.combo.currentText()
        self.combo.clear()
        for ov in CURRENT_OVERLAYS:
            self.combo.addItem(ov)
        idx = self.combo.findText(current)
        self.combo.setCurrentIndex(idx)

    def changed(self):
        # Note that this signal is triggered when the widget
        # is enabled/disabled and when overlays are added/removed
        # from the list. So we can't be sure 'fab' is defined
        if self.combo.isEnabled():
            if hasattr(self, "rundata"):
                self.rundata[self.key] = self.combo.currentText()
            print(self.key)

    def do_update(self):
        OptionView.do_update(self)
        if self.key in self.rundata:
            idx = self.combo.findText(self.rundata[self.key])
            self.combo.setCurrentIndex(idx)

    def add(self, grid, row):
        OptionView.add(self, grid, row)
        grid.addWidget(self.combo, row, 1)

class FabberWidget(QtGui.QWidget):
    """
    Widget for running Fabber model fitting
    """

    """ Signal emitted when async Fabber finished"""
    sig_finished = QtCore.Signal(tuple)

    def __init__(self):
        super(FabberWidget, self).__init__()

        mainVbox = QtGui.QVBoxLayout()
        self.setLayout(mainVbox)

        self.ivm = None
        self.fsldir = os.environ.get("FSLDIR", None)
        if not self.fsldir:
            mainVbox.addWidget(QtGui.QLabel("FSLDIR is not defined. You must install FSL to use Fabber modelling"))
            return

        try:
            FabberRunData
        except:
            mainVbox.addWidget(QtGui.QLabel("Could not load Fabber Python API from '%s'. Fabber modelling disabled" % self.fsldir))
            return

        # Options box
        optionsBox = QGroupBoxB()
        optionsBox.setTitle('Fabber Model Fitting')
        grid = QtGui.QGridLayout()
        optionsBox.setLayout(grid)

        grid.addWidget(QtGui.QLabel("Fabber core library"), 1, 0)
        self.libEdit = QtGui.QLineEdit(self)
        grid.addWidget(self.libEdit, 1, 1)
        self.libChangeBtn = QtGui.QPushButton('Change', self)
        grid.addWidget(self.libChangeBtn, 1, 2)

        grid.addWidget(QtGui.QLabel("Fabber models library"), 2, 0)
        self.modellibEdit = QtGui.QLineEdit(self)
        grid.addWidget(self.modellibEdit, 2, 1)
        self.modellibChangeBtn = QtGui.QPushButton('Change', self)
        grid.addWidget(self.modellibChangeBtn, 2, 2)

        grid.addWidget(QtGui.QLabel("Forward model"), 3, 0)
        self.modelCombo = QtGui.QComboBox(self)
        grid.addWidget(self.modelCombo, 3, 1)
        self.modelOptionsBtn = QtGui.QPushButton('Options', self)
        grid.addWidget(self.modelOptionsBtn, 3, 2)
        
        grid.addWidget(QtGui.QLabel("Inference method"), 4, 0)
        self.methodCombo = QtGui.QComboBox(self)
        grid.addWidget(self.methodCombo, 4, 1)
        self.methodOptionsBtn = QtGui.QPushButton('Options', self)
        grid.addWidget(self.methodOptionsBtn, 4, 2)
        
        grid.addWidget(QtGui.QLabel("General Options"), 5, 0)
        self.generalOptionsBtn = QtGui.QPushButton('Edit', self)
        grid.addWidget(self.generalOptionsBtn, 5, 2)

        # Run box
        runBox = QGroupBoxB()
        runBox.setTitle('Running')
        vbox = QtGui.QVBoxLayout()
        runBox.setLayout(vbox)

        hbox = QtGui.QHBoxLayout()
        self.runBtn = QtGui.QPushButton('Run modelling', self)
        self.runBtn.clicked.connect(self.start_task)
        hbox.addWidget(self.runBtn)
        self.progress = QtGui.QProgressBar(self)
        self.progress.setStatusTip('Progress of Fabber model fitting. Be patient. Progress is only updated in chunks')
        hbox.addWidget(self.progress)
        self.logBtn = QtGui.QPushButton('View log', self)
        self.logBtn.clicked.connect(self.view_log)
        self.logBtn.setEnabled(False)
        hbox.addWidget(self.logBtn)
        vbox.addLayout(hbox)

        # Load/save box
        fileBox = QGroupBoxB()
        fileBox.setTitle('Load/Save options')
        vbox = QtGui.QVBoxLayout()
        fileBox.setLayout(vbox)

        hbox = QtGui.QHBoxLayout()
        hbox.addWidget(QtGui.QLabel("Filename"))
        self.fileEdit = QtGui.QLineEdit()
        self.fileEdit.setReadOnly(True)
        hbox.addWidget(self.fileEdit)
        btn = QtGui.QPushButton("Open")
        btn.clicked.connect(self.open_file)
        hbox.addWidget(btn)
        self.saveBtn = QtGui.QPushButton("Save")
        self.saveBtn.clicked.connect(self.save_file)
        self.saveBtn.setEnabled(False)
        hbox.addWidget(self.saveBtn)
        btn = QtGui.QPushButton("Save As")
        btn.clicked.connect(self.save_as_file)
        hbox.addWidget(btn)
        vbox.addLayout(hbox)

        # Main layout
        mainVbox.addWidget(optionsBox)
        mainVbox.addWidget(runBox)
        mainVbox.addWidget(fileBox)
        mainVbox.addStretch()

        # Register our custom view to handle image options
        OPT_VIEW["IMAGE"] = ImageOptionView
        OPT_VIEW["TIMESERIES"] = ImageOptionView

        # Keep references to the option dialogs so we can update any image option views as overlays change
        self.modelOpts = ComponentOptionsView("model", "Forward model", dialog=ModelOptionsDialog(), btn=self.modelOptionsBtn,
                             mat_dialog=MatrixEditDialog())
        self.methodOpts = ComponentOptionsView("method", "Inference method", dialog=ModelOptionsDialog(), btn=self.methodOptionsBtn,
                             mat_dialog=MatrixEditDialog())
        self.generalOpts = OptionsView(dialog=ModelOptionsDialog(), btn=self.generalOptionsBtn, mat_dialog=MatrixEditDialog())

        self.views = [
            ModelMethodView(modelCombo=self.modelCombo, methodCombo=self.methodCombo),
            self.modelOpts, self.methodOpts, self.generalOpts,
            ChooseFileView("fabber", changeBtn=self.libChangeBtn, edit=self.libEdit,
                           dialogTitle="Choose core library", defaultDir=os.path.join(self.fsldir, "lib")),
            ChooseFileView("loadmodels", changeBtn=self.modellibChangeBtn, edit=self.modellibEdit,
                           dialogTitle="Choose model library", defaultDir=os.path.join(self.fsldir, "lib")),
        ]

        self.generalOpts.ignore("output", "data", "mask", "data<n>", "overwrite", "method", "model", "help",
                                "listmodels", "listmethods", "link-to-latest", "data-order", "dump-param-names",
                                "loadmodels")
        self.rundata = FabberRunData()
        self.rundata["fabber"] = os.path.join(self.fsldir, "lib/libfabbercore_shared.so")
        self.rundata["save-mean"] = ""
        self.reset()

        self.queue = multiprocessing.Queue()
        self.pool = multiprocessing.Pool(1, pool_init, initargs=(self.queue,))

        # Callbacks to update GUI during processing and when finished
        self.timer = QtCore.QTimer()
        self.timer.timeout.connect(self.update_progress)
        self.sig_finished.connect(self.run_finished_gui)

    def save_file(self):
        self.rundata.save()

    def save_as_file(self):
        # fixme choose file name
        # fixme overwrite
        # fixme clone data
        fname = QtGui.QFileDialog.getSaveFileName()[0]
        self.rundata.set_file(fname)
        self.rundata.save()
        self.fileEdit.setText(fname)
        self.saveBtn.setEnabled(True)

    def open_file(self):
        filename = QtGui.QFileDialog.getOpenFileName()[0]
        if filename:
            self.fileEdit.setText(filename)
            self.rundata = FabberRunData(filename)
            self.saveBtn.setEnabled(True)
            self.reset()

    def reset(self):
        for view in self.views: self.rundata.add_view(view)

    def add_image_management(self, image_vol_management):
        """
        Adding image management
        """
        self.ivm = image_vol_management
        self.ivm.sig_all_overlays.connect(self.overlays_changed)

    def overlays_changed(self, overlays):
        """
        Update image data views
        """
        global CURRENT_OVERLAYS
        CURRENT_OVERLAYS = overlays
        for dialog in (self.methodOpts, self.modelOpts, self.methodOpts):
            for view in dialog.views.values():
                if isinstance(view, ImageOptionView):
                    view.update_list()

    def start_task(self):
        """
        Start running the PK modelling on button click
        """
        img = self.ivm.vol
        roi = self.ivm.current_roi

        if img is None:
            m1 = QtGui.QMessageBox()
            m1.setWindowTitle("PkView")
            m1.setText("The image doesn't exist! Please load before running Fabber modelling")
            m1.exec_()
            return

        if roi is None:
            m1 = QtGui.QMessageBox()
            m1.setWindowTitle("PkView")
            m1.setText("The ROI doesn't exist! Please load before running Fabber modelling")
            m1.exec_()
            return

<<<<<<< HEAD
        s = img.shape
        lib = FabberLib(self.fab, lib=self.fab.options["fabber"])
        data = {"data" : img.data}
        # Pass in overlays - FIXME should only pass in those that are being used!
        for ov in self.ivm.overlays:
            data[ov] = self.ivm.overlays[ov]

        run = lib.run_with_data(s[0], s[1], s[2], roi.data, data, ["mean_c0", "mean_c1", "mean_c2", "modelfit"])
        print(run.log)
        
        first = True
        for key, item in run.data.items():
            print(key, item.shape)
            if len(item.shape) == 3:
                print("overlay")
                self.ivm.add_overlay(Overlay(name=key, data=item, make_current=first))
                first = False
            elif key.lower() == "modelfit":
                print("modelfit")
                self.ivm.set_estimated(item)
                
        self.sig_emit_reset.emit(1)
=======
        self.rundata.dump(sys.stdout)

        # Pass in input data. This is the main image plus any referenced overlays
        used_overlays = set()
        for dialog in (self.methodOpts, self.modelOpts, self.methodOpts):
            for view in dialog.views.values():
                if isinstance(view, ImageOptionView) and view.combo.isEnabled():
                    used_overlays.add(view.combo.currentText())

        data = {"data": img}
        for ov in used_overlays:
            data[ov] = self.ivm.overlay_all[ov]

        # set the progress value
        self.progress.setValue(0)
        self.timer.start(1000)
>>>>>>> d29adb10

        # Kind of pointless using a pool at the moment, but leave open possibility of parallel runs
        # when spatial VB is not in use.
        self.pool.apply_async(run_fabber, (self.rundata, data, roi), callback=self.run_finished)
        self.runBtn.setEnabled(False)

    def run_finished(self, result):
        # Can only update GUI elements from the GUI thread
        self.sig_finished.emit(result)

    def run_finished_gui(self, result):
        """
        Callback called when an async fabber run completes

        result is a tuple. First value is success/not success boolean. Second is either the run or the exception
        """
        self.timer.stop()
        self.update_progress()
        self.runBtn.setEnabled(True)
        self.logBtn.setEnabled(result[0])
        if result[0]:
            self.run = result[1]
            first = True
            for key, item in self.run.data.items():
                if len(item.shape) == 3:
                    self.ivm.set_overlay(name=key, data=item, force=True)
                    if first:
                        self.ivm.set_current_overlay(key)
                        first = False
                elif key.lower() == "modelfit":
                    self.ivm.set_estimated(item)
        else:
            QtGui.QMessageBox.warning(None, "Fabber error", "Fabber failed to run:\n\n" + str(result[1]),
                                      QtGui.QMessageBox.Close)

    def update_progress(self):
        if self.queue.empty(): return
        while not self.queue.empty():
            v, nv = self.queue.get()
        percent = 100*float(v)/nv
        self.progress.setValue(percent)

    def view_log(self):
        self.logview = LogViewerDialog(log=self.run.log)
        self.logview.show()
        self.logview.raise_()<|MERGE_RESOLUTION|>--- conflicted
+++ resolved
@@ -18,17 +18,25 @@
 
 from pkview.QtInherit.QtSubclass import QGroupBoxB
 from pkview.analysis.pk_model import PyPk
+from pkview.volumes.volume_management import Overlay
 
 try:
-    sys.path.append("%s/lib/python/" % os.environ["FSLDIR"])
-    print("Appended %s/lib/python/" % os.environ["FSLDIR"])
-    from pyfab.views import *
-    from pyfab.imagedata import FabberImageData
-    from pyfab.ui import ModelOptionsDialog, MatrixEditDialog, LogViewerDialog
-    from pyfab.fabber import FabberRunData, FabberLib, FabberException
+    if "FSLDIR" in os.environ: sys.path.append("%s/lib/python/" % os.environ["FSLDIR"])
+    if "FABBERDIR" in os.environ: sys.path.append("%s/lib/python/" % os.environ["FABBERDIR"])
+    from fabber import FabberRunData, FabberLib, FabberException, find_fabber
+    from fabber.views import *
+    from fabber.imagedata import FabberImageData
+    from fabber.dialogs import ModelOptionsDialog, MatrixEditDialog, LogViewerDialog
 except:
     # Stub to prevent startup error - warning will occur if Fabber is used
+    raise
     class OptionView:
+        pass
+    class ComponentOptionView:
+        pass
+    class ModelOptionsDialog:
+        pass
+    class MatrixEditDialog:
         pass
 
 # Current overlays list from the IVM object. Global so that all the ImageOptionView instances
@@ -44,6 +52,7 @@
 
 def run_fabber(rundata, data, roi):
     try:
+        rundata.dump(sys.stdout)
         lib = FabberLib(rundata=rundata)
         run = lib.run_with_data(rundata, data, roi, progress_cb=make_fabber_cb(run_fabber.queue))
         return True, run
@@ -113,15 +122,14 @@
         self.setLayout(mainVbox)
 
         self.ivm = None
-        self.fsldir = os.environ.get("FSLDIR", None)
-        if not self.fsldir:
-            mainVbox.addWidget(QtGui.QLabel("FSLDIR is not defined. You must install FSL to use Fabber modelling"))
-            return
+
 
         try:
-            FabberRunData
+            self.fabber_lib = find_fabber()[1]
+            if not self.fabber_lib:
+                mainVbox.addWidget(QtGui.QLabel("Fabber core library not found.\n\n You must install FSL and Fabber to use this widget"))
         except:
-            mainVbox.addWidget(QtGui.QLabel("Could not load Fabber Python API from '%s'. Fabber modelling disabled" % self.fsldir))
+            mainVbox.addWidget(QtGui.QLabel("Could not load Fabber Python API.\n\n You must install FSL and Fabber to use this widget"))
             return
 
         # Options box
@@ -133,13 +141,13 @@
         grid.addWidget(QtGui.QLabel("Fabber core library"), 1, 0)
         self.libEdit = QtGui.QLineEdit(self)
         grid.addWidget(self.libEdit, 1, 1)
-        self.libChangeBtn = QtGui.QPushButton('Change', self)
+        self.libChangeBtn = QtGui.QPushButton('Choose', self)
         grid.addWidget(self.libChangeBtn, 1, 2)
 
         grid.addWidget(QtGui.QLabel("Fabber models library"), 2, 0)
-        self.modellibEdit = QtGui.QLineEdit(self)
-        grid.addWidget(self.modellibEdit, 2, 1)
-        self.modellibChangeBtn = QtGui.QPushButton('Change', self)
+        self.modellibCombo = QtGui.QComboBox(self)
+        grid.addWidget(self.modellibCombo, 2, 1)
+        self.modellibChangeBtn = QtGui.QPushButton('Choose', self)
         grid.addWidget(self.modellibChangeBtn, 2, 2)
 
         grid.addWidget(QtGui.QLabel("Forward model"), 3, 0)
@@ -221,16 +229,15 @@
             ModelMethodView(modelCombo=self.modelCombo, methodCombo=self.methodCombo),
             self.modelOpts, self.methodOpts, self.generalOpts,
             ChooseFileView("fabber", changeBtn=self.libChangeBtn, edit=self.libEdit,
-                           dialogTitle="Choose core library", defaultDir=os.path.join(self.fsldir, "lib")),
-            ChooseFileView("loadmodels", changeBtn=self.modellibChangeBtn, edit=self.modellibEdit,
-                           dialogTitle="Choose model library", defaultDir=os.path.join(self.fsldir, "lib")),
+                           dialogTitle="Choose core library", defaultDir=os.path.dirname(self.fabber_lib)),
+            ChooseModelLib(changeBtn=self.modellibChangeBtn, combo=self.modellibCombo),
         ]
 
         self.generalOpts.ignore("output", "data", "mask", "data<n>", "overwrite", "method", "model", "help",
                                 "listmodels", "listmethods", "link-to-latest", "data-order", "dump-param-names",
                                 "loadmodels")
         self.rundata = FabberRunData()
-        self.rundata["fabber"] = os.path.join(self.fsldir, "lib/libfabbercore_shared.so")
+        self.rundata["fabber"] = self.fabber_lib
         self.rundata["save-mean"] = ""
         self.reset()
 
@@ -305,32 +312,6 @@
             m1.exec_()
             return
 
-<<<<<<< HEAD
-        s = img.shape
-        lib = FabberLib(self.fab, lib=self.fab.options["fabber"])
-        data = {"data" : img.data}
-        # Pass in overlays - FIXME should only pass in those that are being used!
-        for ov in self.ivm.overlays:
-            data[ov] = self.ivm.overlays[ov]
-
-        run = lib.run_with_data(s[0], s[1], s[2], roi.data, data, ["mean_c0", "mean_c1", "mean_c2", "modelfit"])
-        print(run.log)
-        
-        first = True
-        for key, item in run.data.items():
-            print(key, item.shape)
-            if len(item.shape) == 3:
-                print("overlay")
-                self.ivm.add_overlay(Overlay(name=key, data=item, make_current=first))
-                first = False
-            elif key.lower() == "modelfit":
-                print("modelfit")
-                self.ivm.set_estimated(item)
-                
-        self.sig_emit_reset.emit(1)
-=======
-        self.rundata.dump(sys.stdout)
-
         # Pass in input data. This is the main image plus any referenced overlays
         used_overlays = set()
         for dialog in (self.methodOpts, self.modelOpts, self.methodOpts):
@@ -338,22 +319,22 @@
                 if isinstance(view, ImageOptionView) and view.combo.isEnabled():
                     used_overlays.add(view.combo.currentText())
 
-        data = {"data": img}
+        data = {"data": img.data}
         for ov in used_overlays:
-            data[ov] = self.ivm.overlay_all[ov]
+            data[ov] = self.ivm.overlays[ov].data
 
         # set the progress value
         self.progress.setValue(0)
         self.timer.start(1000)
->>>>>>> d29adb10
 
         # Kind of pointless using a pool at the moment, but leave open possibility of parallel runs
         # when spatial VB is not in use.
-        self.pool.apply_async(run_fabber, (self.rundata, data, roi), callback=self.run_finished)
+        self.pool.apply_async(run_fabber, (self.rundata, data, roi.data), callback=self.run_finished)
         self.runBtn.setEnabled(False)
 
     def run_finished(self, result):
         # Can only update GUI elements from the GUI thread
+        print("Finsihed")
         self.sig_finished.emit(result)
 
     def run_finished_gui(self, result):
@@ -370,13 +351,8 @@
             self.run = result[1]
             first = True
             for key, item in self.run.data.items():
-                if len(item.shape) == 3:
-                    self.ivm.set_overlay(name=key, data=item, force=True)
-                    if first:
-                        self.ivm.set_current_overlay(key)
-                        first = False
-                elif key.lower() == "modelfit":
-                    self.ivm.set_estimated(item)
+                self.ivm.add_overlay(Overlay(name=key, data=item), make_current=first)
+                first = False
         else:
             QtGui.QMessageBox.warning(None, "Fabber error", "Fabber failed to run:\n\n" + str(result[1]),
                                       QtGui.QMessageBox.Close)
