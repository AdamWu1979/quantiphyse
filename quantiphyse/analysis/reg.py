import sys
import os
import warnings
import traceback

import numpy as np

from . import Process, BackgroundProcess

# Known registration methods (case-insensitive)
REG_METHODS = {}

<<<<<<< HEAD
def deeds_reg(regdata, refdata, warp_rois, options):
    return deedsReg(regdata, refdata, warp_rois, **options)

def mcflirt_reg(regdata, refdata, warp_rois, options):
    if warp_rois is not None:
        raise RuntimeError("Linked ROIs not supported for MCFLIRT")
    # MCFLIRT wants to do motion correction so we stack the reg and ref
    # data together and tell it to use the second as the reference.
    data = np.stack((regdata, refdata), -1)
    options["refvol"] = 1
    # FIXME voxel sizes?
    retdata, log = mcflirt(data, [1.0,] * data.ndim, **options)
    return retdata[:,:,:,0], None, log

=======
>>>>>>> 15e3581b
try:
    from .deeds import deedsReg
    def deeds_reg(regdata, refdata, options):
        return deedsReg(regdata, refdata, **options)
    REG_METHODS["deeds"] = deeds_reg
except:
    print("WARNING: deeds registration method not found")

try:
    from .mcflirt import mcflirt
    def mcflirt_reg(regdata, refdata, options):
        # MCFLIRT wants to do motion correction so we stack the reg and ref
        # data together and tell it to use the second as the reference.
        data = np.stack((regdata, refdata), -1)
        options["refvol"] = 1
        # FIXME voxel sizes?
        retdata, log = mcflirt(data, [1.0,] * data.ndim, **options)
        return retdata[:,:,:,0], log
    REG_METHODS["mcflirt"] = mcflirt_reg
except:
    print("WARNING: mcflirt registration method not found")

"""
Registration function for asynchronous process - used for moco and registration
"""
def _run_reg(id, queue, method, options, regdata, refdata, warp_rois, ignore_idx=None):
    try:
        full_log = ""
        if regdata.ndim == 3: 
            regdata = np.expand_dims(regdata, -1)
            data_4d = False
        else:
            data_4d = True
        regdata_out = np.zeros(regdata.shape)

        if warp_rois is not None: 
            warp_rois_out = np.zeros(warp_rois.shape)
            full_log += "Warp ROIs max=%f\n" % np.max(warp_rois)
        else: warp_rois_out = None
        reg_fn = REG_METHODS[method.lower()]

        for t in range(regdata.shape[-1]):
            full_log += "Registering volume %i of %i\n" % (t+1, regdata.shape[-1])
            regvol = regdata[:,:,:,t]
            if t == ignore_idx:
                regdata_out[:,:,:,t] = regvol
            else:
                outvol, roivol, log = reg_fn(regvol, refdata, warp_rois, options)
                full_log += log
                regdata_out[:,:,:,t] = outvol
                if warp_rois is not None: 
                    warp_rois_out = roivol
                    full_log += "add data max=%f\n" % np.max(roivol)
            queue.put(t)
        if not data_4d: 
            regdata_out = np.squeeze(regdata_out, -1)
            if warp_rois is not None: 
                warp_rois_out = (warp_rois_out > 0.5).astype(np.int)
            
        return id, True, (regdata_out, warp_rois_out, full_log)
    except:
        return id, False, sys.exc_info()[1]

class RegProcess(BackgroundProcess):
    """
    Asynchronous background process to run registration / motion correction
    """
    def __init__(self, ivm, **kwargs):
        BackgroundProcess.__init__(self, ivm, _run_reg, **kwargs)

    def run(self, options):
        self.replace = options.pop("replace-vol", False)
        self.method = options.pop("method", "deeds")
        regdata_name = options.pop("reg", self.ivm.main.name)
        reg_data = self.ivm.data[regdata_name].std

        self.output_name = options.pop("output-name", "reg_%s" % regdata_name)
        if reg_data.ndim == 4: self.nvols = reg_data.shape[-1]
        else: self.nvols = 1

        # Reference data defaults to same as reg data so MoCo can be
        # supported as self-registration
        refdata_name = options.pop("ref", regdata_name)
        ref_vols = self.ivm.data[refdata_name]

        if ref_vols.nvols > 1:
            self.refvol = options.pop("ref-vol", "median")
            if self.refvol == "median":
                refidx = ref_vols.nvols/2
                refdata = ref_vols.std[:,:,:,refidx]
            elif self.refvol == "mean":
                raise RuntimeException("Not yet implemented")
            else:
                refidx = self.refvol
                refdata = ref_vols.std[:,:,:,refidx]
        else:
            refdata = ref_vols.std

        # Linked ROIS can be specified which will be warped in the same way as the main 
        # registration data. Useful for masks defined on an unregistered volume.
        # We handle multiple warp ROIs by building 4D data in which each volume is
        # a separate ROI. This is then unpacked at the end.
        self.warp_roi_names = options.pop("warp-rois", [])
        warp_roi_name = options.pop("warp-roi", None)
        if warp_roi_name is not None:  self.warp_roi_names.append(warp_roi_name)

        if len(self.warp_roi_names) > 0:
            warp_rois = np.zeros(list(refdata.shape) + [len(self.warp_roi_names)])
            for idx, roi_name in enumerate(self.warp_roi_names):
                roi = self.ivm.rois[roi_name].std
                if roi.shape != refdata.shape:
                    raise RuntimeError("Warp ROI %s has different shape to registration data" % roi_name)
                warp_rois[:,:,:,idx] = roi
            if self.debug: print("Have %i warped ROIs" % len(self.warp_roi_names))
        else:
            warp_rois = None

        # Function input data must be passed as list of arguments for multiprocessing
        self.start(1, [self.method, options, reg_data, refdata, warp_rois])

    def timeout(self):
        if self.queue.empty(): return
        while not self.queue.empty():
            done = self.queue.get()
        complete = float(done+1)/self.nvols
        self.sig_progress.emit(complete)

    def finished(self):
        """ Add output data to the IVM and set the log """
        self.log = ""
        if self.status == Process.SUCCEEDED:
            output = self.output[0]
            self.ivm.add_data(output[0], name=self.output_name, make_current=True)
            if output[1] is not None: 
                for idx, roi_name in enumerate(self.warp_roi_names):
                    roi = output[1][:,:,:,idx]
                    if self.debug: print("Adding warped ROI: %s" % (roi_name+"_warp"))
                    self.ivm.add_roi(roi, name=roi_name+"_warp", make_current=False)
            self.log = output[2]

class McflirtProcess(Process):
    """
    Process to run MCFLIRT motion correction DEPRECATED
    """
    def __init__(self, ivm, **kwargs):
        Process.__init__(self, ivm, **kwargs)

    def run(self, options):
        try:
            replace = options.pop("replace-vol", False)
            name = options.pop("output-name", "moco")
            refvol = options.pop("ref-vol", "median")
            if refvol == "mean":
                options["meanvol"] = ""
            elif refvol != "median":
                options["refvol"] = refvol

            retdata, self.log = mcflirt(self.ivm.main, self.ivm.voxel_sizes, **options)
            self.ivm.add_data(retdata, name=name, make_current=True, make_main=replace)
            self.status = Process.SUCCEEDED
            self.output = [retdata, ]
        except:
            self.output = sys.exc_info()[1]
            self.status = Process.FAILED

        self.sig_finished.emit(self.status,self.output, self.log)<|MERGE_RESOLUTION|>--- conflicted
+++ resolved
@@ -10,23 +10,6 @@
 # Known registration methods (case-insensitive)
 REG_METHODS = {}
 
-<<<<<<< HEAD
-def deeds_reg(regdata, refdata, warp_rois, options):
-    return deedsReg(regdata, refdata, warp_rois, **options)
-
-def mcflirt_reg(regdata, refdata, warp_rois, options):
-    if warp_rois is not None:
-        raise RuntimeError("Linked ROIs not supported for MCFLIRT")
-    # MCFLIRT wants to do motion correction so we stack the reg and ref
-    # data together and tell it to use the second as the reference.
-    data = np.stack((regdata, refdata), -1)
-    options["refvol"] = 1
-    # FIXME voxel sizes?
-    retdata, log = mcflirt(data, [1.0,] * data.ndim, **options)
-    return retdata[:,:,:,0], None, log
-
-=======
->>>>>>> 15e3581b
 try:
     from .deeds import deedsReg
     def deeds_reg(regdata, refdata, options):
