--- conflicted
+++ resolved
@@ -121,12 +121,7 @@
         self._valid_name(data.name)
         self.data[data.name] = data
         
-<<<<<<< HEAD
-        # Make main data if requested, or if the first data.
-        # If not, regrid it onto the current OTG
-=======
         # Make main data if requested, or if not specified and it is the first data
->>>>>>> a9eb6aea
         if make_main is None:
             make_main = self.main is None
         if make_main:
@@ -134,15 +129,10 @@
 
         self.sig_all_data.emit(self.data.keys())
 
-<<<<<<< HEAD
-        # Make current if requested, or if there is no current overlay
-        if (make_current or self.current_data is None) and not make_main:
-=======
         # Make current if requested, or if not specified and it is the first non-main data
         if make_current is None:
             make_current = self.current_data is None and not make_main
         if make_current:
->>>>>>> a9eb6aea
             self.set_current_data(data.name)
 
     def add_roi(self, roi, name=None, grid=None, make_current=False):
