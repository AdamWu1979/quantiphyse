"""
Author: Benjamin Irving (benjamin.irv@gmail.com), Martin Craig (martin.craig@eng.ox.ac.uk)
Copyright (c) 2013-2017 University of Oxford
"""

from __future__ import division, unicode_literals, print_function, absolute_import

import sys
import os
import requests

import numpy as np

from PySide import QtCore, QtGui
import pyqtgraph.console

from .ViewOptions import ViewOptions
from .Register import RegisterDialog
from .ImageView import ImageView

from ..gui.widgets import FingerTabBarWidget, FingerTabWidget
from ..volumes.io import load, save
from ..volumes.volume_management import ImageVolumeManagement
from ..utils import get_icon, get_local_file, get_version

<<<<<<< HEAD
from ..widgets.OverviewWidgets import OverviewWidget
from ..widgets.AnalysisWidgets import SECurve, OverlayStatistics, RoiAnalysisWidget, SimpleMathsWidget
from ..widgets.ClusteringWidgets import ClusteringWidget
from ..widgets.PharmaWidgets import PharmaWidget, ModelCurves
from ..widgets.T10Widgets import T10Widget
from ..widgets.PerfSlicWidgets import MeanValuesWidget
from ..widgets.PerfSlicWidgets import PerfSlicWidget
from ..widgets.fabber import FabberWidget, CESTWidget, ASLWidget
from ..widgets.MCWidgets import RegWidget
#from .widgets.ExperimentalWidgets import ImageExportWidget
from ..widgets.RoiBuilderWidget import RoiBuilderWidget
=======
from ..widgets import get_known_widgets
>>>>>>> 90522bc7

# ROIs with values larger than this will trigger a warning
ROI_MAXVAL_WARN = 1000

class DragOptions(QtGui.QDialog):
    """
    Interface for dealing with drag and drop
    """

    def __init__(self, parent, fname, ivm, ftype=None, force_t_option=False):
        super(DragOptions, self).__init__(parent)
        self.setWindowTitle("Load Data")
        self.ivm = ivm

        layout = QtGui.QVBoxLayout()

        grid = QtGui.QGridLayout()
        grid.addWidget(QtGui.QLabel("Name:"), 1, 0)
        self.name_combo = QtGui.QComboBox()
        def_name = self.ivm.suggest_name(os.path.split(fname)[1].split(".", 1)[0])
        for name in [def_name, 'MRI', 'T10', 'Ktrans', 'kep', 've', 'vp', 'model_curves']:
            self.name_combo.addItem(name)
        self.name_combo.setEditable(True)
        grid.addWidget(self.name_combo, 1, 1)
        layout.addLayout(grid)
        hbox = QtGui.QHBoxLayout()
        if ftype is None:
            btn = QtGui.QPushButton("Data")
            btn.clicked.connect(self.clicked("DATA"))
            hbox.addWidget(btn)
            btn = QtGui.QPushButton("ROI")
            btn.clicked.connect(self.clicked("ROI"))
            hbox.addWidget(btn)
        else:
            btn = QtGui.QPushButton("Ok")
            btn.clicked.connect(self.clicked(ftype.upper()))
            hbox.addWidget(btn)
        btn = QtGui.QPushButton("Cancel")
        btn.clicked.connect(self.reject)
        hbox.addWidget(btn)
        layout.addLayout(hbox)
        
        hbox = QtGui.QHBoxLayout()
        self.force_t_cb = QtGui.QCheckBox("Treat as 2D multi-volume")
        self.force_t_cb.setVisible(force_t_option)
        hbox.addWidget(self.force_t_cb, 2, 0)
        hbox.addStretch()
        layout.addLayout(hbox)
        
        self.setLayout(layout)
        self.type = ""
        self.name = ""
        self.force_t = False

    def clicked(self, ret):
        def cb():
            self.type = ret
            self.force_t = self.force_t_cb.isChecked()
            self.name = self.name_combo.currentText()
            if self.name in self.ivm.data or self.name in self.ivm.rois:
                btn = QtGui.QMessageBox.warning(self, "Name already exists",
                    "Data already exists with this name - overwrite?",
                    QtGui.QMessageBox.Ok | QtGui.QMessageBox.Cancel)
                if btn == QtGui.QMessageBox.Ok:
                    self.accept()
            else:
                self.accept()
        return cb

    @staticmethod
    def getImageChoice(parent, fname, ivm, ftype=None, force_t_option=False):
        dialog = DragOptions(parent, fname, ivm, ftype=ftype, force_t_option=force_t_option)
        result = dialog.exec_()
        return dialog.type, dialog.name, result == QtGui.QDialog.Accepted, dialog.force_t

class MainWindow(QtGui.QMainWindow):
    """
    Main application window

    Initializes volume management object and main view widget.
    Loads optional widgets
    Builds menus
    Requests registration if required
    Loads data from command line options
    """

    def __init__(self, load_data=None, load_roi=None):
        super(MainWindow, self).__init__()
        
        self.ivm = ImageVolumeManagement()
        self.view_options_dlg = ViewOptions(self, self.ivm)
        self.ivl = ImageView(self.ivm, self.view_options_dlg)

        # Load style sheet
        stFile = get_local_file("resources/darkorange.stylesheet")
        with open(stFile, "r") as fs:
            self.setStyleSheet(fs.read())

        # Default dir to load files from is the user's home dir
        self.default_directory = os.path.expanduser("~")

        # Widgets 
        self.widget_groups = {}
        self.current_widget = None
<<<<<<< HEAD
        self.add_widget(OverviewWidget, default=True) 
        self.add_widget(SECurve, default=True)
        self.add_widget(ModelCurves) 
        self.add_widget(OverlayStatistics, default=True) 
        self.add_widget(RoiAnalysisWidget) 
        self.add_widget(SimpleMathsWidget) 
        self.add_widget(PharmaWidget) 
        self.add_widget(T10Widget) 
        self.add_widget(PerfSlicWidget) 
        self.add_widget(FabberWidget) 
        self.add_widget(CESTWidget) 
        self.add_widget(ASLWidget) 
        self.add_widget(MeanValuesWidget) 
        self.add_widget(RegWidget) 
        #self.add_widget(ImageExportWidget) 
        self.add_widget(ClusteringWidget, default=True) 
        self.add_widget(RoiBuilderWidget)
        
=======
        widgets = get_known_widgets()
        for wclass in widgets:
            w = wclass(ivm=self.ivm, ivl=self.ivl, opts=self.view_options_dlg)
            if w.group not in self.widget_groups:
                self.widget_groups[w.group] = []
            self.widget_groups[w.group].append(w)

        for group, widgets in self.widget_groups.items():
            widgets.sort(key=lambda x: x.position)

>>>>>>> 90522bc7
        # Initialize menu and tabs
        self.init_menu()
        self.init_tabs()
        
        # Main layout - image view to left, tabs to right
        main_widget = QtGui.QWidget()
        hbox = QtGui.QHBoxLayout()
        splitter = QtGui.QSplitter(QtCore.Qt.Horizontal)
        splitter.addWidget(self.ivl)
        splitter.addWidget(self.tab_widget)
        splitter.setStretchFactor(0, 4)
        splitter.setStretchFactor(1, 1)
        hbox.addWidget(splitter)
        main_widget.setLayout(hbox)
        self.setCentralWidget(main_widget)
        
        # General properties of main window
        self.setWindowTitle("Quantiphyse %s" % get_version())
        self.setWindowIcon(QtGui.QIcon(get_icon("main_icon.png")))
        self.resize(1000, 700)
        self.setUnifiedTitleAndToolBarOnMac(True)
        self.setAcceptDrops(True)
        self.show()

        settings = QtCore.QSettings()
        reg = settings.value("registered", 0)
        #reg = 0
        if not reg:
            try:
                dlg = RegisterDialog(self)
                res = dlg.exec_()
                if res:
                    dlg.send_register_email(dlg.name_edit.text(), dlg.inst_edit.text(), dlg.email_edit.text())
                    settings.setValue("registered", 1)
                else:
                    self.close()
                    QtCore.QCoreApplication.quit()
            except:
                # On failure, allow program to continue but do not mark user as registered
                pass

        # autoload any files that have been passed from the command line
        if load_data is not None: self.load_data(fname=load_data, ftype="DATA")
        if load_roi is not None: self.load_data(fname=load_roi, ftype="ROI")

    def init_tabs(self):
        self.tab_widget = FingerTabWidget(self)

        # Add widgets flagged to appear by default
        for w in self.widget_groups["DEFAULT"]:
            index = self.tab_widget.addTab(w, w.icon, w.tabname)
            w.init_ui()
            w.visible = True
            w.index = index
        self.tab_widget.currentChanged.connect(self.select_tab)
        self.select_tab(0)

    def show_widget(self):
        # For some reason a closure did not work here - get the widget to show from the event sender
        w = self.sender().widget
        if not w.visible:
            index = self.tab_widget.addTab(w, w.icon, w.tabname)
            w.init_ui()
            w.visible = True
            w.index = index
        self.tab_widget.setCurrentIndex(w.index)

    def select_tab(self, idx):
        if self.current_widget is not None:
            self.current_widget.deactivate()
        self.current_widget = self.tab_widget.widget(idx)
        self.current_widget.activate()
        
    def init_menu(self):
        """
        Set up the main window menus
        """
        
        # File --> Load Data
        load_action = QtGui.QAction(QtGui.QIcon(get_icon("picture")), '&Load Data', self)
        load_action.setShortcut('Ctrl+L')
        load_action.setStatusTip('Load a 3d or 4d image')
        load_action.triggered.connect(self.load_vol)

        # File --> Load ROI
        load_roi_action = QtGui.QAction(QtGui.QIcon(get_icon("pencil")), '&Load ROI', self)
        load_roi_action.setStatusTip('Load binary ROI')
        load_roi_action.triggered.connect(self.load_roi)

        # File --> Save Overlay
        save_ovreg_action = QtGui.QAction(QtGui.QIcon.fromTheme("document-save"), '&Save current Overlay', self)
        save_ovreg_action.setStatusTip('Save current Overlay as a NIFTI file')
        save_ovreg_action.triggered.connect(self.save_data)
        save_ovreg_action.setShortcut('Ctrl+S')

        # File --> Save ROI
        save_roi_action = QtGui.QAction(QtGui.QIcon.fromTheme("document-save"), '&Save current ROI', self)
        save_roi_action.setStatusTip('Save current ROI as a NIFTI file')
        save_roi_action.triggered.connect(self.save_roi)

        # File --> Clear all
        clear_action = QtGui.QAction(QtGui.QIcon.fromTheme("clear"), '&Clear all data', self)
        clear_action.setStatusTip('Remove all data from the viewer')
        clear_action.triggered.connect(self.clear)

        # File --> Exit
        exit_action = QtGui.QAction(QtGui.QIcon.fromTheme("application-exit"), '&Exit', self)
        exit_action.setShortcut('Ctrl+Q')
        exit_action.setStatusTip('Exit Application')
        exit_action.triggered.connect(self.close)

        # About
        about_action = QtGui.QAction(QtGui.QIcon.fromTheme("help-about"), '&About', self)
        about_action.setStatusTip('About Quantiphyse')
        about_action.triggered.connect(self.show_about)

        # Help -- > Online help
        help_action = QtGui.QAction(QtGui.QIcon.fromTheme("help-contents"), '&Online Help', self)
        help_action.setStatusTip('See online help file')
        help_action.triggered.connect(self.show_help)

        # Advanced --> Python Console
        console_action = QtGui.QAction(QtGui.QIcon(get_icon("console")), '&Console', self)
        console_action.setStatusTip('Run a console for advanced interaction')
        console_action.triggered.connect(self.show_console)

        menubar = self.menuBar()
        file_menu = menubar.addMenu('&File')
        widget_menu = menubar.addMenu('&Widgets')
        advanced_menu = menubar.addMenu('&Advanced')
        help_menu = menubar.addMenu('&Help')

        file_menu.addAction(load_action)
        file_menu.addAction(load_roi_action)
        file_menu.addAction(save_ovreg_action)
        file_menu.addAction(save_roi_action)
        file_menu.addAction(clear_action)
        file_menu.addAction(exit_action)

        for group, widgets in self.widget_groups.items():
            if group != "DEFAULT":
                for w in widgets:
                    # FIXME create group submenus
                    action = QtGui.QAction(w.icon, '&%s' % w.name, self)
                    action.setStatusTip(w.description)
                    action.widget = w
                    action.triggered.connect(self.show_widget)
                    widget_menu.addAction(action)

        help_menu.addAction(help_action)
        help_menu.addAction(about_action)

        advanced_menu.addAction(console_action)

        # extra info displayed in the status bar
        self.statusBar()

    def dragEnterEvent(self, e):
        if e.mimeData().hasUrls:
            e.accept()
        else:
            e.ignore()

    def dragMoveEvent(self, e):
        if e.mimeData().hasUrls:
            e.accept()
        else:
            e.ignore()

    def dropEvent(self, e):
        """
        Called when a file or files are dropped on to the interface
        """
        if e.mimeData().hasUrls:
            e.setDropAction(QtCore.Qt.CopyAction)
            e.accept()
            fnames = []
            for url in e.mimeData().urls():
                if sys.platform.startswith("darwin"):
                    # OSx specific changes to allow drag and drop
                    from Cocoa import NSURL
                    filep = str(NSURL.URLWithString_(str(url.toString())).filePathURL().path())
                    fnames.append(filep)
                else:
                    fnames.append(str(url.toLocalFile()))
            self.raise_()
            self.activateWindow()
            for fname in fnames:
                self.load_data(fname)
        else:
            e.ignore()

    def show_help(self):
        """ Provide a clickable link to help files """
        QtGui.QDesktopServices.openUrl(QtCore.QUrl("http://quantiphyse.readthedocs.io/en/latest/", QtCore.QUrl.TolerantMode))

    def show_about(self):
        text = """
        <h1 align="center">Quantiphyse %s</h1>
        <p align="center">Formerly 'PkView'</p>
        <p align="center">Created by Benjamin Irving</p>
        <h2 align="center">Contributors</h2>
        <p align="center">Benjamin Irving</p>
        <p align="center">Martin Craig</p>
        <p align="center">Michael Chappell</p>
        """ % get_version()
        QtGui.QMessageBox.about(self, "Quantiphyse", text)

    def show_console(self):
        """
        Creates a pop up console that allows interaction with the GUI and data
        Uses:
        pyqtgraph.console
        """
        # Places that the console has access to
        namespace = {'np': np, 'ivm': self.ivm, 'self': self}
        for name, ovl in self.ivm.data.items():
            namespace[name] = ovl.std()
        for name, roi in self.ivm.rois.items():
            namespace[name] = roi.std()

        text = (
            """
            ****** Quantiphyse Console ******

            This is a python console that allows interaction with the GUI data and running of scripts.

            Libraries already imported
              np: Numpy

            Access to data
              ivm: Access to all the stored image data

            """)
        self.con1 = pyqtgraph.console.ConsoleWidget(namespace=namespace, text=text)
        self.con1.setWindowTitle('Quantiphyse Console')
        self.con1.setGeometry(QtCore.QRect(100, 100, 600, 600))
        self.con1.show()

    def load_data(self, fname=None, name=None, ftype=None):
        """
        Load data into the IVM from a file (which may already be known)
        """
        if fname is None:
            fname, _ = QtGui.QFileDialog.getOpenFileName(self, 'Open file', self.default_directory)
            if not fname: return
        self.default_directory = os.path.dirname(fname)

        # Data is not loaded at this point, however basic metadata is so we can tailor the
        # options we offer
        data = load(fname)

        # FIXME not doing this because a lot of ROIs seem to come in as float data? 
        #if ftype is None and issubclass(dtype.type, np.floating):
        #    # Floating point is assumed to be data (not ROI)
        #    print(dtype)
        #    ftype = "DATA"

        # If we have apparently 3d data then we have the 'advanced' option of treating the
        # third dimension as time - some broken NIFTI files require this.
        force_t_option = (data.nvols == 1 and data.rawgrid.shape[2] > 1)
        force_t = False
                
        ftype, name, ok, force_t_dialog = DragOptions.getImageChoice(self, fname, self.ivm, force_t_option=force_t_option)
        if not ok: return
        data.name = name
        if force_t_option: force_t = force_t_dialog
        
        # If we had to do anything evil to make data fit, warn and give user the chance to back out
        warnings = []
        if force_t:
            warning = "Interpreted data as multiple 2D volumes although file contained 3D spatial data"
            msgBox = QtGui.QMessageBox()
            msgBox.setText("Warning: There were problems loading this data:\n  - %s" % warning)
            msgBox.setInformativeText("Add data anyway?")
            msgBox.setStandardButtons(QtGui.QMessageBox.Ok | QtGui.QMessageBox.Cancel)
            msgBox.setDefaultButton(QtGui.QMessageBox.Ok)
            if msgBox.exec_() != QtGui.QMessageBox.Ok: return
            data.set_2dt()
        
        # Check for inappropriate ROI data
        if ftype == "ROI" and np.max(data.std()) > ROI_MAXVAL_WARN:
            msgBox = QtGui.QMessageBox()
            warntxt = "\n  -".join(warnings)
            msgBox.setText("Warning: ROI contains values larger than %i" % ROI_MAXVAL_WARN)
            msgBox.setInformativeText("Are you sure this is an ROI file?")
            msgBox.setStandardButtons(QtGui.QMessageBox.Yes | QtGui.QMessageBox.Cancel)
            msgBox.setDefaultButton(QtGui.QMessageBox.Cancel)
            if msgBox.exec_() != QtGui.QMessageBox.Yes: return

        if ftype == "DATA": 
            self.ivm.add_data(data, make_current=True)
        else:
            self.ivm.add_roi(data, make_current=True)

    def save_data(self):
        """
        Dialog for saving an data as a nifti file
        """
        if self.ivm.current_data is None:
            QtGui.QMessageBox.warning(self, "No data", "No current data to save", QtGui.QMessageBox.Close)
        else:
            fname, _ = QtGui.QFileDialog.getSaveFileName(self, 'Save file', dir=self.default_directory, filter="*.nii")
            if fname != '':
                save(self.ivm.current_data, fname, self.ivm.main.rawgrid)
            else: # Cancelled
                pass

    def save_roi(self):
        """
        Dialog for saving an ROI as a nifti file
        """
        if self.ivm.current_roi is None:
            QtGui.QMessageBox.warning(self, "No ROI", "No current ROI to save", QtGui.QMessageBox.Close)
        else:
            fname, _ = QtGui.QFileDialog.getSaveFileName(self, 'Save file', dir=self.default_directory, filter="*.nii")
            if fname != '':
                save(self.ivm.current_roi, fname, self.ivm.main.rawgrid)
            else: # Cancelled
                pass

    def clear(self):
         # Check for inappropriate ROI data
        if len(self.ivm.data) != 0:
            msgBox = QtGui.QMessageBox()
            msgBox.setText("Clear all data")
            msgBox.setInformativeText("Are you sure you want to clear all data?")
            msgBox.setStandardButtons(QtGui.QMessageBox.Yes | QtGui.QMessageBox.Cancel)
            msgBox.setDefaultButton(QtGui.QMessageBox.Cancel)
            if msgBox.exec_() != QtGui.QMessageBox.Yes: return
        self.ivm.reset()

    def load_vol(self):
        self.load_data(ftype="DATA")

    def load_roi(self):
        self.load_data(ftype="ROI")<|MERGE_RESOLUTION|>--- conflicted
+++ resolved
@@ -23,21 +23,7 @@
 from ..volumes.volume_management import ImageVolumeManagement
 from ..utils import get_icon, get_local_file, get_version
 
-<<<<<<< HEAD
-from ..widgets.OverviewWidgets import OverviewWidget
-from ..widgets.AnalysisWidgets import SECurve, OverlayStatistics, RoiAnalysisWidget, SimpleMathsWidget
-from ..widgets.ClusteringWidgets import ClusteringWidget
-from ..widgets.PharmaWidgets import PharmaWidget, ModelCurves
-from ..widgets.T10Widgets import T10Widget
-from ..widgets.PerfSlicWidgets import MeanValuesWidget
-from ..widgets.PerfSlicWidgets import PerfSlicWidget
-from ..widgets.fabber import FabberWidget, CESTWidget, ASLWidget
-from ..widgets.MCWidgets import RegWidget
-#from .widgets.ExperimentalWidgets import ImageExportWidget
-from ..widgets.RoiBuilderWidget import RoiBuilderWidget
-=======
 from ..widgets import get_known_widgets
->>>>>>> 90522bc7
 
 # ROIs with values larger than this will trigger a warning
 ROI_MAXVAL_WARN = 1000
@@ -142,26 +128,7 @@
         # Widgets 
         self.widget_groups = {}
         self.current_widget = None
-<<<<<<< HEAD
-        self.add_widget(OverviewWidget, default=True) 
-        self.add_widget(SECurve, default=True)
-        self.add_widget(ModelCurves) 
-        self.add_widget(OverlayStatistics, default=True) 
-        self.add_widget(RoiAnalysisWidget) 
-        self.add_widget(SimpleMathsWidget) 
-        self.add_widget(PharmaWidget) 
-        self.add_widget(T10Widget) 
-        self.add_widget(PerfSlicWidget) 
-        self.add_widget(FabberWidget) 
-        self.add_widget(CESTWidget) 
-        self.add_widget(ASLWidget) 
-        self.add_widget(MeanValuesWidget) 
-        self.add_widget(RegWidget) 
-        #self.add_widget(ImageExportWidget) 
-        self.add_widget(ClusteringWidget, default=True) 
-        self.add_widget(RoiBuilderWidget)
-        
-=======
+
         widgets = get_known_widgets()
         for wclass in widgets:
             w = wclass(ivm=self.ivm, ivl=self.ivl, opts=self.view_options_dlg)
@@ -172,7 +139,6 @@
         for group, widgets in self.widget_groups.items():
             widgets.sort(key=lambda x: x.position)
 
->>>>>>> 90522bc7
         # Initialize menu and tabs
         self.init_menu()
         self.init_tabs()
