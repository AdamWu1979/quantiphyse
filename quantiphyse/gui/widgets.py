"""
Quantiphyse - Miscellaneous custom Qt widgets

Copyright (c) 2013-2018 University of Oxford
"""

import os
import sys
import inspect
import traceback

from PySide import QtGui, QtCore

from quantiphyse.processes import Process
from quantiphyse.utils import debug, warn, get_debug, get_icon, load_matrix, local_file_from_drop_url, QpException, show_help, sf
from quantiphyse.data import save

from .dialogs import error_dialog, TextViewerDialog, MultiTextViewerDialog, MatrixViewerDialog

class QpWidget(QtGui.QWidget):
    """
    Base class for a Quantiphyse widget

    The following properties are set automatically from keyword args or defaults:
      self.ivm - Image Volume Management instance
      self.ivl - ImageView instance
      self.icon - QIcon for the menu/tab
      self.name - Name for the menu
      self.description - Longer description (for tooltip)
      self.tabname - Name for the tab
    """

    def __init__(self, **kwargs):
        super(QpWidget, self).__init__()

        # Basic metadata
        self.name = kwargs.get("name", "")
        self.tabname = kwargs.get("tabname", self.name.replace(" ", "\n"))
        self.group = kwargs.get("group", "")
        self.position = kwargs.get("position", 999)
        self.description = kwargs.get("desc", self.name)
        self.visible = False
        self.inited = False
        
        # This attempts to return the directory where the derived widget is defined - 
        # so we can look there for icons as well as in the default location
        self.pkgdir = os.path.abspath(os.path.dirname(inspect.getmodule(self).__file__))
        self.icon = QtGui.QIcon(get_icon(kwargs.get("icon", ""), self.pkgdir))

        # References to core classes
        self.ivm = kwargs.get("ivm", None)
        self.ivl = kwargs.get("ivl", None)
        self.opts = kwargs.get("opts", None)
        if self.opts:
            self.opts.sig_options_changed.connect(self.options_changed)

    def get_local_file(self, name):
        """
        Get a file which is stored locally to the implementing class
        """
        return os.path.abspath(os.path.join(self.pkgdir, name))

    def init_ui(self):
        """
        Called when widget is first shown. Widgets should ideally override this to build their
        UI widgets when required, rather than in the constructor which is called at startup
        """
        pass

    def activate(self):
        """
        Called when widget is made active, so can for example connect signals to the 
        volume management or view classes, and update it's current state
        """
        pass

    def deactivate(self):
        """
        Called when widget is made inactive, so should for example disconnect signals and remove 
        any related selections from the view
        """
        pass

    def options_changed(self):
        """
        Override to respond to global option changes
        """
        pass

class FingerTabBarWidget(QtGui.QTabBar):
    """
    Vertical tab bar used for the analysis widget setSelectionMode
    """
    def __init__(self, tab_widget, parent=None, *args, **kwargs):
        self.tab_size = QtCore.QSize(kwargs.pop('width', 100), kwargs.pop('height', 25))
        QtGui.QTabBar.__init__(self, parent, *args, **kwargs)
        self.close_icon = QtGui.QIcon(get_icon("close"))
        self.tab_widget = tab_widget

    def paintEvent(self, _):
        painter = QtGui.QStylePainter(self)
        option = QtGui.QStyleOptionTab()
 
        for index in range(self.count()):
            self.initStyleOption(option, index)
            tab_rect = self.tabRect(index)
            tab_rect.moveLeft(10)
            painter.drawControl(QtGui.QStyle.CE_TabBarTabShape, option)
            painter.drawText(tab_rect, QtCore.Qt.AlignVCenter |
                             QtCore.Qt.AlignHCenter,
                             self.tabText(index))
            painter.drawItemPixmap(tab_rect, QtCore.Qt.AlignLeft | QtCore.Qt.AlignVCenter,
                                   self.tabIcon(index).pixmap(20, 20))
            w = self.tab_widget.widget(index)
            if w.group != "DEFAULT":
                tab_rect.moveLeft(-5)
                tab_rect.moveTop(tab_rect.top()+5)
                painter.drawItemPixmap(tab_rect, QtCore.Qt.AlignRight | QtCore.Qt.AlignTop,
                                       self.close_icon.pixmap(10, 10))
        painter.end()

    def mousePressEvent(self, evt):
        QtGui.QTabBar.mousePressEvent(self, evt)
        idx = self.tabAt(evt.pos())
        if idx >= 0 and evt.button() == QtCore.Qt.LeftButton:
            tab_rect = self.tabRect(idx)
            oy = evt.pos().y() - tab_rect.top() - 5
            ox = tab_rect.right() - evt.pos().x() - 5
            if ox > 0 and ox < 10 and oy > 0 and oy < 10:
                # Click was inside close button
                w = self.tab_widget.widget(idx)
                if w.group != "DEFAULT":
                    w.visible = False
                    self.tab_widget.removeTab(idx)
        
    def tabSizeHint(self, _):
        return self.tab_size

class FingerTabWidget(QtGui.QTabWidget):
    """
    A QTabWidget equivalent which uses our FingerTabBarWidget
    """
    def __init__(self, parent, *args):
        QtGui.QTabWidget.__init__(self, parent, *args)
        self.setTabBar(FingerTabBarWidget(self, width=110, height=50))
        self.setTabPosition(QtGui.QTabWidget.West)
        self.setMovable(False)
        self.setIconSize(QtCore.QSize(16, 16))
    
class HelpButton(QtGui.QPushButton):
    """
    A button for online help
    """
<<<<<<< HEAD
    def __init__(self, parent, section="", base='http://quantiphyse.readthedocs.io/en/v0.4/'):

=======
    def __init__(self, parent, section=""):
>>>>>>> e76cddb4
        super(HelpButton, self).__init__(parent)
        self.section = section
        self.setToolTip("Online Help")

        icon = QtGui.QIcon(get_icon("question-mark"))
        self.setIcon(icon)
        self.setIconSize(QtCore.QSize(14, 14))
        self.clicked.connect(self._help_clicked)

    def _help_clicked(self):
        show_help(self.section)
        
class BatchButton(QtGui.QPushButton):
    """
    A button which displays the batch file code for the current analysis widget
    """
    def __init__(self, widget):
        super(BatchButton, self).__init__(widget)
        self.widget = widget
        
        icon = QtGui.QIcon(get_icon("batch"))
        self.setIcon(icon)
        self.setIconSize(QtCore.QSize(14, 14))

        self.setToolTip("Show batch mode options for this widget")

        self.clicked.connect(self.show_batch_options)
        
    def show_batch_options(self):
        """
        Show a dialog box containing the batch options supplied by the parent
        """
        if hasattr(self.widget, "batch_options"):
            batchopts = self.widget.batch_options()
            if len(batchopts) == 2:
                proc_name, opts = batchopts

                text = "  - %s:\n" % proc_name
                text += "\n".join(["      %s: %s" % (str(k), str(v)) for k, v in opts.items()])
                text += "\n"
                TextViewerDialog(self.widget, title="Batch options for %s" % self.widget.name, text=text).show()
            elif len(batchopts) == 3:
                proc_name, opts, support_files = batchopts
                text = "  - %s:\n" % proc_name
                text += "\n".join(["      %s: %s" % (str(k), str(v)) for k, v in opts.items()])
                text += "\n"
                support_files.insert(0, ("Batch code", text))
                MultiTextViewerDialog(self.widget, title="Batch options for %s" % self.widget.name, 
                                      pages=support_files).show()     
        else:
            error_dialog("This widget does not provide a list of batch options")

class OverlayCombo(QtGui.QComboBox):
    """
    A combo box which gives a choice of data

    Really ugly hacks to make it work for data / rois
    """
    def __init__(self, ivm, parent=None, static_only=False, none_option=False, all_option=False, data=True, rois=False):
        super(OverlayCombo, self).__init__(parent)
        self.ivm = ivm
        self.static_only = static_only
        self.none_option = none_option
        self.all_option = all_option
        self.rois = rois
        self.data = data
        if self.rois:
            self.ivm.sig_all_rois.connect(self._data_changed)
        if self.data:
            self.ivm.sig_all_data.connect(self._data_changed)
        self._data_changed()
    
    def _data_changed(self):
        self.blockSignals(True)
        try:
            data = []
            if self.rois:
                data += self.ivm.rois.keys()
            if self.data:
                data += self.ivm.data.keys()

            current = self.currentText()
            self.clear()
            if self.none_option:
                self.addItem("<none>")

            for name in sorted(data):
                d = self.ivm.data.get(name, self.ivm.rois.get(name, None))
                if d.nvols == 1 or not self.static_only:
                    self.addItem(d.name)

            if self.all_option:
                self.addItem("<all>")

            # Make sure names are visible even with drop down arrow
            width = self.minimumSizeHint().width()
            self.setMinimumWidth(width+50)
        finally:
            self.blockSignals(False)
        
        idx = self.findText(current)
        if idx >= 0:
            self.setCurrentIndex(idx)
        else:
            # Make sure signal is sent when first data arrives
            self.setCurrentIndex(-1)
            self.setCurrentIndex(0)

class RoiCombo(OverlayCombo):
    """
    A combo box which gives a choice of ROIs
    """
    def __init__(self, ivm, *args, **kwargs):
        kwargs["rois"] = True
        kwargs["data"] = False
        super(RoiCombo, self).__init__(ivm, *args, **kwargs)
    
class NumericOption(QtGui.QWidget):
    """ Option whose value must be a number (int or float) """

    sig_changed = QtCore.Signal()

    def __init__(self, text, grid, ypos, xpos=0, minval=0, maxval=100, default=0, step=1, decimals=2, intonly=False, spin=True):
        QtGui.QWidget.__init__(self)
        self.use_spin = spin
        self.text = text
        self.minval = minval
        self.maxval = maxval
        self.valid = True

        if intonly:
            self.rtype = int
        else:
            self.rtype = float
            
        self.label = QtGui.QLabel(text)
        grid.addWidget(self.label, ypos, xpos)

        if spin:
            if intonly:
                self.spin = QtGui.QSpinBox()
            else:
                self.spin = QtGui.QDoubleSpinBox()
                self.spin.setDecimals(decimals)
                self.spin.setMinimum(minval)
            self.spin.setMaximum(maxval)
            self.spin.setValue(default)
            self.spin.setSingleStep(step)
            self.spin.valueChanged.connect(self._changed)
            grid.addWidget(self.spin, ypos, xpos+1)
        else:
            self.edit = QtGui.QLineEdit(str(default))
            self.edit.editingFinished.connect(self._edit_changed)
            grid.addWidget(self.edit, ypos, xpos+1)

    def _changed(self):
        self.sig_changed.emit()

    def _edit_changed(self):
        try:
            val = self.rtype(self.edit.text())
            self.valid = (val >= self.minval and val <= self.maxval)
            self.edit.setStyleSheet("")
        except ValueError:
            self.edit.setStyleSheet("QLineEdit {background-color: red}")
            self.valid = False
        self._changed()

    def value(self):
        """ Get the numeric value selected """
        if self.use_spin:
            return self.spin.value()
        elif self.valid:
            return self.rtype(self.edit.text())
        else:
            raise QpException("'%s' is not a valid number")
        
class NumericSlider(QtGui.QWidget):
    """
    Numeric option chooser which uses a slider and two spin boxes
    """
    sig_changed = QtCore.Signal()

    def __init__(self, text, grid, ypos, xpos=0, minval=0, maxval=100, default=0, step=1, decimals=2, intonly=False, **kwargs):
        QtGui.QWidget.__init__(self)
        self.text = text
        self.minval = minval
        self.maxval = maxval
        self.hardmin = kwargs.get("hardmin", False)
        self.hardmax = kwargs.get("hardmax", False)
        self.valid = True

        if intonly:
            self.rtype = int
        else:
            self.rtype = float
            
        self.label = QtGui.QLabel(text)
        grid.addWidget(self.label, ypos, xpos)

        hbox = QtGui.QHBoxLayout()
        self.setLayout(hbox)

        #self.min_edit = QtGui.QLineEdit(str(minval))
        #self.min_edit.editingFinished.connect(self_min_changed)
        #hbox.addWidget(self.min_edit)

        self.slider = QtGui.QSlider(QtCore.Qt.Horizontal)
        self.slider.setMaximum(100)
        self.slider.setMinimum(0)
        self.slider.setSliderPosition(int(100 * (default - minval) / (maxval - minval)))
        self.slider.valueChanged.connect(self._slider_changed)
        hbox.addWidget(self.slider)

        self.val_edit = QtGui.QLineEdit(str(default))
        self.val_edit.editingFinished.connect(self._edit_changed)
        hbox.addWidget(self.val_edit)

        grid.addWidget(self, ypos, xpos+1)

    def _changed(self):
        self.sig_changed.emit()

    def _edit_changed(self):
        try:
            val = self.rtype(self.val_edit.text())
            self.valid = True
            self.val_edit.setStyleSheet("")

            if val > self.maxval and not self.hardmax:
                self.maxval = val
            if val < self.minval and not self.hardmin:
                self.minval = val

            val = self.value()
            pos = 100 * (val - self.minval) / (self.maxval - self.minval)
            try:
                self.slider.blockSignals(True)
                self.slider.setSliderPosition(int(pos))
            finally:
                self.slider.blockSignals(False)

        except ValueError:
            self.val_edit.setStyleSheet("QLineEdit {background-color: red}")
            self.valid = False

        self._changed()

    def _slider_changed(self, value):
        val = self.minval + (self.maxval - self.minval) * float(value) / 100
        try:
            self.val_edit.blockSignals(True)
            self.val_edit.setText(sf(val))
        finally:
            self.val_edit.blockSignals(False)
        self._changed()

    def value(self):
        """ Get the numeric value selected """
        if self.valid:
            return self.rtype(self.val_edit.text())
        else:
            raise QpException("'%s' is not a valid number")

    def setLimits(self, minval=None, maxval=None):
        if minval:
            self.minval = minval
        if maxval:
            self.maxval = maxval

        try:
            self.blockSignals(True)
            if self.valid:
                self._edit_changed()
        finally:
            self.blockSignals(False)

class OptionalName(QtGui.QWidget):
    """ String option which can be enabled or disabled """

    sig_changed = QtCore.Signal()

    def __init__(self, text, grid, ypos, xpos=0, default_on=False, default=""):
        QtGui.QWidget.__init__(self)
            
        self.label = QtGui.QCheckBox(text)
        self.label.setChecked(default_on)
        grid.addWidget(self.label, ypos, xpos)

        self.edit = QtGui.QLineEdit(default)
        self.edit.editingFinished.connect(self._edit_changed)
        grid.addWidget(self.edit, ypos, xpos+1)

        self.label.stateChanged.connect(self.edit.setVisible)

    def _changed(self):
        self.sig_changed.emit()

    def _edit_changed(self):
        self._changed()

    def selected(self):
        """ Return True if enabled """
        return self.label.isChecked()

    def value(self):
        """ Return the current text entered """
        return self.edit.text()
        
class ChoiceOption(QtGui.QWidget):
    """ Option which is chosen from a list of possible strings """

    sig_changed = QtCore.Signal()

    def __init__(self, text, grid, ypos, xpos=0, choices=None):
        QtGui.QWidget.__init__(self)
        if choices is None:
            choices = []
        self.choices = choices
        
        self.label = QtGui.QLabel(text)
        grid.addWidget(self.label, ypos, xpos)

        self.combo = QtGui.QComboBox()
        for c in choices:
            self.combo.addItem(c)
        self.combo.currentIndexChanged.connect(self._changed)
        grid.addWidget(self.combo, ypos, xpos+1)

    def _changed(self):
        self.sig_changed.emit()

    def value(self):
        """ Get currently selected text """
        return self.combo.currentText()
        
class NumberList(QtGui.QTableWidget):
    """
    Horizontal list of numeric values
    """
    def __init__(self, initial):
        QtGui.QTableWidget.__init__(self, 1, 1)
        self.horizontalHeader().hide()
        self.verticalHeader().hide()
        self.setValues(initial)
        self.setFixedHeight(self.rowHeight(0)+5)
        self.default_bg = self.item(0, 0).background()
        self.itemChanged.connect(self._item_changed)
        self.setAcceptDrops(True)

    def valid(self):
        """ Return True if all entries are valid numbers """
        try:
            self.values()
            return True
        except ValueError:
            return False

    def values(self):
        """ Return values as a list of list of floats """
        try:
            return [float(self.item(0, c).text()) for c in range(self.columnCount()-1)]
        except:
            raise RuntimeError("Non-numeric data in list")

    def setValues(self, vals):
        self.blockSignals(True)
        try:
            self.setColumnCount(len(vals)+1)
            for c, val in enumerate(vals):
                self.setItem(0, c, QtGui.QTableWidgetItem("%g" % val))
            self.setItem(0, self.columnCount()-1, QtGui.QTableWidgetItem("..."))
            self.resizeColumnsToContents()
            self.resizeRowsToContents()
        finally:
            self.blockSignals(False)

    def contextMenuEvent(self, event):
        menu = QtGui.QMenu(self)
        insertAction = menu.addAction("Insert before")
        deleteAction = menu.addAction("Delete")
        item = self.itemAt(event.pos())

        action = menu.exec_(self.mapToGlobal(event.pos()))
        if action == insertAction:
            self.insertValue(item.column(), 0)
        elif action == deleteAction:
            self.deleteValue(item.column())
            
    def deleteValue(self, col):
        self.blockSignals(True)
        try:
            for c in range(col, self.columnCount()-1):
                item = self.item(0, c+1)
                self.setItem(0, c, QtGui.QTableWidgetItem(item.text()))
            self.setColumnCount(self.columnCount()-1)
            self.resizeRowsToContents()
        finally:
            self.blockSignals(False)

    def insertValue(self, col, val):
        self.blockSignals(True)
        try:
            self.setColumnCount(self.columnCount()+1)
            for c in range(self.columnCount()-1, col, -1):
                item = self.item(0, c-1)
                self.setItem(0, c, QtGui.QTableWidgetItem(item.text()))
            self.setItem(0, col, QtGui.QTableWidgetItem("%g" % val))
            self.resizeRowsToContents()
        finally:
            self.blockSignals(False)

    def _item_changed(self, item):
        c = item.column()
        if item.text() == "":
            self.deleteValue(c)
        else:
            # Validate new value
            try:
                float(item.text())
                item.setBackground(self.default_bg)
            except ValueError:
                item.setBackground(QtGui.QColor('red'))

            # Add a new column if we have just edited the last one
            if c == self.columnCount() - 1:
                self.blockSignals(True)
                try:
                    self.setColumnCount(self.columnCount()+1)
                    self.setItem(0, self.columnCount()-1, QtGui.QTableWidgetItem("..."))
                finally:
                    self.blockSignals(False)
            self.resizeColumnsToContents()

    def dragEnterEvent(self, event):
        if event.mimeData().hasUrls:
            event.accept()
        else:
            event.ignore()

    def dragMoveEvent(self, event):
        if event.mimeData().hasUrls:
            event.setDropAction(QtCore.Qt.CopyAction)
            event.accept()
        else:
            event.ignore()

    def dropEvent(self, event):
        if event.mimeData().hasUrls:
            event.setDropAction(QtCore.Qt.CopyAction)
            event.accept()
            for url in event.mimeData().urls():
                self.loadFromFile(local_file_from_drop_url(url))
        else:
            event.ignore()

    def loadFromFile(self, filename):
        fvals, nrows, ncols = load_matrix(filename)
        
        if ncols <= 0:
            raise RuntimeError("No numeric data found in file")
        elif ncols == 1:
            self.setValues([r[0] for r in fvals])
        elif nrows == 1:
            self.setValues(fvals[0])
        else:
            # Choose row or column you want
            row, col = self._choose_row_col(fvals)
            if row is not None:
                self.setValues(fvals[row])
            elif col is not None:
                vals = [v[col] for v in fvals]
                self.setValues(vals)

    def _choose_row_col(self, vals):
        d = MatrixViewerDialog(self, vals, title="Choose a row or column", text="Select a row or column containing the data you want")
        if d.exec_():
            ranges = d.table.selectedRanges()
            if ranges:
                r = ranges[0]
                if r.topRow() == r.bottomRow():
                    # Row select
                    return r.topRow(), None
                elif r.leftColumn() == r.rightColumn():
                    # Column select
                    return None, r.leftColumn()
        return None, None    

class LoadNumbers(QtGui.QPushButton):
    """
    PushButton which loads values into a NumberList
    """
    def __init__(self, num_list, label="Load"):
        QtGui.QPushButton.__init__(self, label)
        self.num_list = num_list
        self.clicked.connect(self._button_clicked)

    def _button_clicked(self):
        filename = QtGui.QFileDialog.getOpenFileName()[0]
        if filename:
            self.num_list.loadFromFile(filename)

class NumberGrid(QtGui.QTableView):
    """
    Table of numeric values
    """

    sig_changed = QtCore.Signal()

    def __init__(self, initial, col_headers=None, row_headers=None, expandable=(True, True),
                 fix_height=False, fix_width=False, readonly=False):
        QtGui.QTableView.__init__(self)
        
        self._model = QtGui.QStandardItemModel()
        self.setModel(self._model)
        self.updating = False
        self.expandable = expandable
        self.row_headers = row_headers
        self.col_headers = col_headers
        self.fix_height = fix_height
        self.fix_width = fix_width
        self.default_bg = None
        self.horizontalHeader().hide()
        self.verticalHeader().hide()

        self.setValues(initial, False, col_headers=col_headers, row_headers=row_headers)
        
        if readonly:
            self.setEditTriggers(QtGui.QAbstractItemView.NoEditTriggers)
        else:
            self.model().itemChanged.connect(self._item_changed)
        
        self.setSizePolicy(QtGui.QSizePolicy.Expanding, QtGui.QSizePolicy.Expanding)
        #self.horizontalHeader().setResizeMode(QtGui.QHeaderView.ResizeToContents)
        self.itemDelegate().closeEditor.connect(self._expand_if_required, QtCore.Qt.QueuedConnection)
        self.setAcceptDrops(True)
        
    def valid(self):
        try:
            self.values()
            return True
        except ValueError:
            return False

    def values(self):
        rows = []
        try:
            for r in range(self._model.rowCount()-int(self.expandable[1])):
                row = [float(self._model.item(r, c).text()) for c in range(self._model.columnCount()-int(self.expandable[0]))]
                rows.append(row)
        except:
            raise ValueError("Non-numeric data in list")
        return rows

    def _set_size(self):
        # QTableWidget is completely incapable of choosing a sensible size. We do our best
        # here but have to allow a bit of random 'padding' in case scrollbars are necessary
        tx, ty = self.horizontalHeader().length()+15, self.verticalHeader().length()+15
        if self.row_headers is not None: tx += self.verticalHeader().width()
        if self.col_headers is not None: ty += self.horizontalHeader().height()
        #sh = self.sizeHint()
        #tx = min(tx, sh.width())
        #ty = min(ty, sh.height())
        if self.fix_height: self.setFixedHeight(ty)
        if self.fix_width: self.setFixedWidth(tx)

    def setValues(self, vals, validate=True, col_headers=None, row_headers=None):
        if validate:
<<<<<<< HEAD
            if len(vals) == 0:
=======
            if vals is None or len(vals) == 0:
>>>>>>> e76cddb4
                raise ValueError("No values provided")
            elif len(vals[0]) != self._model.columnCount() and not self.expandable[0]:
                raise ValueError("Incorrect number of columns - expected %i" % self._model.columnCount())
            elif len(vals) != self._model.rowCount() and not self.expandable[1]:
                raise ValueError("Incorrect number of rows - expected %i" % self._model.rowCount())

        if (col_headers and self.expandable[0]) or (row_headers and self.expandable[1]):
            raise RuntimeError("Can't specify headers for auto-expandable dimensions")

        self._model.setRowCount(len(vals)+int(self.expandable[1]))
        self._model.setColumnCount(len(vals[0])+int(self.expandable[0]))

        if col_headers:
            self._model.setHorizontalHeaderLabels(col_headers)
            self.horizontalHeader().show()

        if row_headers:
            self._model.setVerticalHeaderLabels(row_headers)
            self.verticalHeader().show()
        
        self._model.blockSignals(True)
        try:
            for r, rvals in enumerate(vals):
                for c, v in enumerate(rvals):
                    item = QtGui.QStandardItem("%g" % v)
                    self._model.setItem(r, c, item)
            
            if self.expandable[0]:
                for r in range(len(vals)):
                    item = QtGui.QStandardItem("")
                    self._model.setItem(r, self._model.columnCount()-1, item)
        
            if self.expandable[1]:
                for c in range(len(vals[0])):
                    item = QtGui.QStandardItem("")
                    self._model.setItem(self._model.rowCount()-1, c, item)
        
            self.resizeColumnsToContents()
            self.resizeRowsToContents()
        finally:
            self._model.blockSignals(False)
            
        self._set_size()
        self.sig_changed.emit()

    def _range_empty(self, cs, rs):
        empty = True
        for r in rs:
            for c in cs:
                # Check if r or c is negative and do not consider empty
                # so last row/column will not be deleted
                if r < 0 or c < 0 or (self._model.item(r, c) is not None and self._model.item(r, c).text() != ""):
                    empty = False
                    break
        return empty

    def _item_changed(self, item):
        if self.updating: return
        self.updating = True
        try:
            if self.default_bg is None:
                self.default_bg = item.background()

            try:
                float(item.text())
                item.setBackground(self.default_bg)
            except ValueError:
                if item.text() != "": 
                    item.setBackground(QtGui.QColor('red'))

            self.resizeColumnsToContents()
            self.resizeRowsToContents()
        finally:
            self.updating = False

    def _expand_if_required(self):
        last_col = self._model.columnCount()-1
        last_row = self._model.rowCount()-1
        if self.expandable[0]:
            if not self._range_empty([last_col], range(self._model.rowCount())):
                # Last column is not empty - add a new empty column
                self._model.setColumnCount(self._model.columnCount()+1)
                # Set rest of new column to prevent it from immediately being invalid
                for row in range(self._model.rowCount()-int(self.expandable[1])):
                    item = self._model.item(row, last_col)
                    if item is None or item.text() == "":
                        item = QtGui.QStandardItem(self._model.item(row, last_col-1).text())
                        self._model.setItem(row, last_col, item)
                    
            elif self._range_empty([self._model.columnCount()-2], range(self._model.rowCount())):
                # Last two columns are empty, so remove last column
                self._model.setColumnCount(self._model.columnCount()-1)

        if self.expandable[1]:
            if not self._range_empty(range(self._model.columnCount()), [last_row]):
               # Last row is not empty - add a new empty row
                self._model.setRowCount(self._model.rowCount()+1)
                # Set rest of new row to prevent it from immediately being invalid
                for col in range(self._model.columnCount()-int(self.expandable[0])):
                    item = self._model.item(last_row, col)
                    if item is None or item.text() == "":
                        self._model.setItem(last_row, col, QtGui.QStandardItem(self._model.item(last_row-1, col).text()))
            
            elif self._range_empty(range(self._model.columnCount()), [self._model.rowCount()-2]):
                # Last-but-one row is empty, so remove last row (which is always empty)
                self._model.setColumnCount(self._model.columnCount()-1)
        self.sig_changed.emit()

    def dragEnterEvent(self, event):
        if event.mimeData().hasUrls:
            event.accept()
        else:
            event.ignore()

    def dragMoveEvent(self, event):
        if event.mimeData().hasUrls:
            event.setDropAction(QtCore.Qt.CopyAction)
            event.accept()
        else:
            event.ignore()

    def dropEvent(self, event):
        if event.mimeData().hasUrls:
            event.setDropAction(QtCore.Qt.CopyAction)
            event.accept()
            for url in event.mimeData().urls():
                self.loadFromFile(local_file_from_drop_url(url))
        else:
            event.ignore()
            
    def loadFromFile(self, filename):
        fvals, _, ncols = load_matrix(filename)
        if ncols <= 0:
            raise RuntimeError("No numeric data found in file")
        else:
            self.setValues(fvals)

class NumberVList(NumberGrid):
    """
    Single-column NumberGrid
    """
    def __init__(self, initial, headers=None, expandable=True, fix_height=False):
        NumberGrid.__init__(self, initial, row_headers=headers, 
                            expandable=(False, expandable), fix_height=fix_height)

    def values(self):
        return [v[0] for v in NumberGrid.values(self)]

    def setValues(self, values, validate=True):
        NumberGrid.setValues(self, [[v,] for v in values], validate)

    def loadFromFile(self, filename):
        fvals, _, ncols = load_matrix(filename)
        
        if ncols <= 0:
            raise RuntimeError("No numeric data found in file")
        elif ncols == 1:
            self.setValues(fvals[0])
        else:
            # Choose row or column you want
            row, col = self._choose_row_col(fvals)
            if row is not None:
                self.setValues(fvals[row])
            elif col is not None:
                vals = [v[col] for v in fvals]
                self.setValues(vals)

    def _choose_row_col(self, vals):
        d = MatrixViewerDialog(self, vals, title="Choose a row or column", text="Select a row or column containing the data you want")
        if d.exec_():
            ranges = d.table.selectedRanges()
            if len(ranges) > 0:
                r = ranges[0]
                if r.topRow() == r.bottomRow():
                    # Row select
                    return r.topRow(), None
                elif r.leftColumn() == r.rightColumn():
                    # Column select
                    return None, r.leftColumn()
        return None, None    

class NumberHList(NumberVList):
    """
    Single-row NumberGrid
    """
    def __init__(self, initial, headers=None, expandable=True, fix_width=False):
        NumberGrid.__init__(self, initial, col_headers=headers, 
                            expandable=(expandable, False), fix_width=fix_width)

    def values(self):
        return NumberGrid.values(self)[0]

    def setValues(self, values, validate=True):
        NumberGrid.setValues(self, [values,], validate)

class Citation(QtGui.QWidget):
    def __init__(self, title, author, journal):
        QtGui.QWidget.__init__(self)
        self.title, self.author, self.journal = title, author, journal
        hbox = QtGui.QHBoxLayout()
        self.setLayout(hbox)

        btn = QtGui.QPushButton()
        icon = QtGui.QIcon(get_icon("citation"))
        btn.setIcon(icon)
        btn.setSizePolicy(QtGui.QSizePolicy.Maximum, QtGui.QSizePolicy.Maximum)
        btn.clicked.connect(self.lookup)
        hbox.addWidget(btn)
        hbox.setAlignment(btn, QtCore.Qt.AlignTop)

        text = "<font size=3><i>" + title + "</i><br>" + author + "<br>" + journal + "</font>"
        label = QtGui.QLabel(text)
        label.setWordWrap(True)
        hbox.addWidget(label)
        
    def lookup(self):
        import webbrowser, urllib
        search_terms = tuple([urllib.quote(s) for s in (self.title, self.author, self.journal)])
        url = "https://www.google.com/search?q=%s+%s+%s" % search_terms
        webbrowser.open(url, new=0, autoraise=True)

class OptionsButton(QtGui.QPushButton):
    def __init__(self, widget=None):
        QtGui.QPushButton.__init__(self)
        self.setIcon(QtGui.QIcon(get_icon("options.png")))
        self.setIconSize(QtCore.QSize(14, 14))
        if widget:
            self.clicked.connect(widget.show_options)

class TitleWidget(QtGui.QWidget):
    def __init__(self, widget, title=None, subtitle=None, help="", help_btn=True, batch_btn=True, opts_btn=False):
        QtGui.QWidget.__init__(self)
        if title is None:
            title = widget.name
        vbox = QtGui.QVBoxLayout()
        self.setLayout(vbox) 
        
        hbox = QtGui.QHBoxLayout()
        hbox.addWidget(QtGui.QLabel('<font size="5">%s</font>' % title))   
        hbox.addStretch(1)
        if batch_btn: hbox.addWidget(BatchButton(widget))
        if help_btn: hbox.addWidget(HelpButton(self, help))
        if opts_btn: hbox.addWidget(OptionsButton(widget))
        vbox.addLayout(hbox)

        if subtitle is None:
            subtitle = widget.description
        vbox.addWidget(QtGui.QLabel(subtitle))     

class RunBox(QtGui.QGroupBox):

    sig_postrun = QtCore.Signal()

    """
    Box containing a 'run' button, a progress bar, a 'cancel' button and a 'view log' button 

    Designed for use with BackgroundTask
    """
    def __init__(self, get_process_fn, get_rundata_fn, title="Run", btn_label="Run", save_option=False):
        QtGui.QGroupBox.__init__(self)
        self.save_option = save_option
        
        self.setTitle(title)
        self.setSizePolicy(QtGui.QSizePolicy.MinimumExpanding, QtGui.QSizePolicy.MinimumExpanding)
        
        vbox = QtGui.QVBoxLayout()
        self.setLayout(vbox)

        hbox = QtGui.QHBoxLayout()
        self.runBtn = QtGui.QPushButton(btn_label, self)
        self.runBtn.clicked.connect(self.start)
        hbox.addWidget(self.runBtn)
        self.progress = QtGui.QProgressBar(self)
        hbox.addWidget(self.progress)
        self.cancelBtn = QtGui.QPushButton('Cancel', self)
        self.cancelBtn.clicked.connect(self._cancel)
        self.cancelBtn.setEnabled(False)
        hbox.addWidget(self.cancelBtn)
        self.logBtn = QtGui.QPushButton('View log', self)
        self.logBtn.clicked.connect(self._view_log)
        self.logBtn.setEnabled(False)
        hbox.addWidget(self.logBtn)
        vbox.addLayout(hbox)

        self.step_label = QtGui.QLabel()
        self.step_label.setVisible(False)
        vbox.addWidget(self.step_label) 

        if self.save_option:
            hbox = QtGui.QHBoxLayout()
            self.save_cb = QtGui.QCheckBox("Save copy of output data")
            hbox.addWidget(self.save_cb)
            self.save_folder_edit = QtGui.QLineEdit()
            hbox.addWidget(self.save_folder_edit)
            btn = QtGui.QPushButton("Choose folder")
            btn.clicked.connect(self._choose_output_folder)
            hbox.addWidget(btn)
            self.save_cb.stateChanged.connect(self.save_folder_edit.setEnabled)
            self.save_cb.stateChanged.connect(btn.setEnabled)
            vbox.addLayout(hbox)

        self.get_process_fn = get_process_fn
        self.get_rundata_fn = get_rundata_fn

    def start(self):
        """
        Start running the process
        """
        self.process = self.get_process_fn()
        rundata = self.get_rundata_fn()

        self.progress.setValue(0)
        self.runBtn.setEnabled(False)
        self.cancelBtn.setEnabled(True)
        self.logBtn.setEnabled(False)
        self.step_label.setVisible(False)

        self.process.sig_finished.connect(self._finished)
        self.process.sig_progress.connect(self._update_progress)
        self.process.sig_step.connect(self._new_step)
        self.process.execute(rundata)

    def _cancel(self):
        self.process.cancel()

    def _update_progress(self, complete):
        self.progress.setValue(100*complete)

    def _new_step(self, desc):
        self.step_label.setText(desc)
        self.step_label.setVisible(True)

    def _finished(self, status, log, exception):
        try:
            debug("RunBox: Finished: ", status, len(log), exception)
            self.log = log
            if status == Process.SUCCEEDED:
                self.progress.setValue(100)
                self.step_label.setVisible(False)
                if self.save_option and self.save_cb.isChecked():
                    save_folder = self.save_folder_edit.text()   
                    data_to_save = self.process.output_data_items()
                    debug("Data to save: ", data_to_save)    
                    for d in data_to_save:
                        qpdata = self.process.ivm.data.get(d, self.process.ivm.rois.get(d, None))
                        if qpdata:
                            save(qpdata, os.path.join(save_folder, d + ".nii"))
                    logfile = open(os.path.join(save_folder, "logfile"), "w")
                    logfile.write(self.log)
                    logfile.close()
            elif status == Process.CANCELLED:
                self.progress.setValue(0)
                self.step_label.setVisible(False)
            elif isinstance(exception, BaseException):
                if get_debug(): 
                    traceback.print_exc(exception)
                raise exception
            else:
                raise QpException("Process finished with error status %i but no error was returned" % status)
        finally:
            if self.process is not None:
                self.process.sig_finished.disconnect(self._finished)
                self.process.sig_progress.disconnect(self._update_progress)
                self.process.sig_step.disconnect(self._new_step)
                self.process = None
            self.runBtn.setEnabled(True)
            self.logBtn.setEnabled(True)
            self.cancelBtn.setEnabled(False)
            self.sig_postrun.emit()
            
    def _view_log(self):
        self.logview = TextViewerDialog(text=self.log, parent=self)
        self.logview.show()
        self.logview.raise_()

    def _choose_output_folder(self):
        outputDir = QtGui.QFileDialog.getExistingDirectory(self, 'Choose directory to save output')
        if outputDir:
            self.save_folder_edit.setText(outputDir)

class OrderList(QtGui.QListWidget):
    """
    Vertical list of items which can be re-ordered but not changed directly
    """
    
    sig_changed = QtCore.Signal()

    def __init__(self, initial=[], col_headers=None):
        QtGui.QListWidget.__init__(self)
        self.setSelectionMode(QtGui.QAbstractItemView.SingleSelection)
        self.setDropIndicatorShown(True)
        self.setDragDropMode(QtGui.QAbstractItemView.InternalMove)
        self.setSizePolicy(QtGui.QSizePolicy.Maximum, QtGui.QSizePolicy.Preferred)
        self.installEventFilter(self)
        #if col_headers:
        #    self.setVerticalHeaderLabels(col_headers)
        #else:
        #    self.horizontalHeader().hide()

        self.setItems(initial)

    def setItems(self, items):
        self.blockSignals(True)
        try:
            self.clear()
            for r, item in enumerate(items):
                self.addItem(item)
            height = 0
            for r in range(len(items)):
                height += self.rectForIndex(self.indexFromItem(self.item(r))).height()
            self.setFixedHeight(height + 2*len(items))
        finally:
            self.blockSignals(False)
            self.sig_changed.emit()

    def items(self):
        return [self.item(r).text() for r in range(self.count())]

    def eventFilter(self, sender, event):
        if event.type() == QtCore.QEvent.ChildRemoved:
            self.sig_changed.emit()
        return False # don't actually interrupt anything

    def currentUp(self):
        """ Move currently selected item up"""
        idx = self.currentRow()
        if idx > 0:
            items = self.items()
            temp = items[idx-1]
            items[idx-1] = items[idx]
            items[idx] = temp
            self.setItems(items)
            self.setCurrentRow(idx-1)
            self.sig_changed.emit()

    def currentDown(self):
        """ Move currently selected item down"""
        idx = self.currentRow() 
        if idx < self.count() - 1:
            items = self.items()
            temp = items[idx+1]
            items[idx+1] = items[idx]
            items[idx] = temp
            self.setItems(items)
            self.setCurrentRow(idx+1)
            self.sig_changed.emit()

class OrderListButtons(QtGui.QVBoxLayout):
    def __init__(self, orderlist):
        QtGui.QVBoxLayout.__init__(self)
        self.list = orderlist
        self.up_btn = QtGui.QPushButton()
        self.up_btn.setIcon(QtGui.QIcon(get_icon("up.png")))
        self.up_btn.setFixedSize(16, 16)
        self.up_btn.clicked.connect(self.list.currentUp)
        self.addWidget(self.up_btn)
        self.down_btn = QtGui.QPushButton()
        self.down_btn.setIcon(QtGui.QIcon(get_icon("down.png")))
        self.down_btn.setFixedSize(16, 16)
        self.down_btn.clicked.connect(self.list.currentDown)
        self.addWidget(self.down_btn)
        self.addStretch(1)<|MERGE_RESOLUTION|>--- conflicted
+++ resolved
@@ -151,12 +151,7 @@
     """
     A button for online help
     """
-<<<<<<< HEAD
-    def __init__(self, parent, section="", base='http://quantiphyse.readthedocs.io/en/v0.4/'):
-
-=======
     def __init__(self, parent, section=""):
->>>>>>> e76cddb4
         super(HelpButton, self).__init__(parent)
         self.section = section
         self.setToolTip("Online Help")
@@ -725,11 +720,7 @@
 
     def setValues(self, vals, validate=True, col_headers=None, row_headers=None):
         if validate:
-<<<<<<< HEAD
-            if len(vals) == 0:
-=======
             if vals is None or len(vals) == 0:
->>>>>>> e76cddb4
                 raise ValueError("No values provided")
             elif len(vals[0]) != self._model.columnCount() and not self.expandable[0]:
                 raise ValueError("Incorrect number of columns - expected %i" % self._model.columnCount())
