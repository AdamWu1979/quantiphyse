--- conflicted
+++ resolved
@@ -517,14 +517,8 @@
             slices = [slice(None)] * 3
             if axis is not None and pos is not None:
                 slices[axis] = pos
-<<<<<<< HEAD
             data[slices] = roi_slice_orig
             self.ivm.add_roi(data, name=roi_name, make_current=True)
         self.undo_btn.setEnabled(len(self.history) > 0)
-=======
-            self.ivm.rois[roi_name].std()[slices] = roi_slice_orig
-            self.ivm.add_roi(self.ivm.rois[roi_name], name=roi_name)
-        self.undo_btn.setEnabled(len(self.history) > 0)
-     
-QP_WIDGETS = [RoiBuilderWidget]   
->>>>>>> 90522bc7
+        
+QP_WIDGETS = [RoiBuilderWidget]   