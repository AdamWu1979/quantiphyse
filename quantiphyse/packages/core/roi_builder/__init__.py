from .widget import RoiBuilderWidget

<<<<<<< HEAD
Copyright (c) 2013-2018 University of Oxford
"""

from __future__ import division, unicode_literals, absolute_import, print_function

import collections
import time

import numpy as np
from skimage.segmentation import random_walker

from PySide import QtCore, QtGui

from quantiphyse.gui.dialogs import error_dialog
from quantiphyse.gui.widgets import QpWidget, HelpButton, OverlayCombo, RoiCombo, NumericOption, TitleWidget
from quantiphyse.gui.ImageView import PickMode, DragMode
from quantiphyse.utils import get_icon, debug
from quantiphyse.analysis.feat_pca import PcaFeatReduce

DESC = """
Widget for creating test ROIs and basic manual segmentation
"""

class Tool:
    def __init__(self, name, tooltip=""):
        self.name = name
        self.tooltip = tooltip

    def selected(self):
        self.ivl.set_picker(PickMode.SINGLE)

    def deselected(self):
        self.ivl.set_picker(PickMode.SINGLE)

    def interface(self):
        grid = QtGui.QGridLayout()
        grid.addWidget(QtGui.QLabel(self.tooltip), 0, 0, 1, 2)
        return grid

class PolygonTool(Tool):
    def __init__(self):
        Tool.__init__(self, "Polygon", "Select regions using a series of straight lines")

    def selected(self):
        Tool.selected(self)
        self.ivl.set_picker(PickMode.LASSO)

    def interface(self):
        grid = Tool.interface(self)
        btn = QtGui.QPushButton("Add")
        btn.clicked.connect(self.done)
        grid.addWidget(btn, 1, 0)
        btn = QtGui.QPushButton("Discard")
        btn.clicked.connect(self.selected)
        grid.addWidget(btn, 1, 1)
        return grid

    def done(self):
        slice_zaxis = self.ivl.picker.view.zaxis
        slice_z = self.ivm.cim_pos[slice_zaxis]
        roi_new = self.ivl.picker.get_roi(self.label)
        self.builder.add_to_roi(roi_new, slice_zaxis, slice_z)
        
        self.selected()

class EraserTool(Tool):
    def __init__(self):
        Tool.__init__(self, "Eraser", "Remove voxels from the ROI")

    def selected(self):
        self.ivl.set_picker(PickMode.SINGLE, DragMode.PICKER_DRAG)
        self.ivl.sig_sel_changed.connect(self.point_picked)

    def deselected(self):
        Tool.deselected(self)
        self.ivl.sig_sel_changed.disconnect(self.point_picked)

    def point_picked(self, picker):
        pos = picker.point
        sl = np.ones(self.ivm.grid.shape[1:3])# FIXME looks very wrong
        sl[pos[1], pos[2]] = 0
        self.builder.add_to_roi(sl, 0, pos[0], erase=True)

class PickTool(Tool):
    def __init__(self):
        Tool.__init__(self, "Pick", "Pick regions of an existing ROI")
        self.roi_name = ""
        self.temp_name = "PickToolTempRoi"

    def interface(self):
        grid = Tool.interface(self)

        grid.addWidget(QtGui.QLabel("Existing ROI"), 1, 0)
        self.roi_combo = RoiCombo(self.ivm, none_option=True)
        self.roi_combo.currentIndexChanged.connect(self.set_roi)
        grid.addWidget(self.roi_combo, 1, 1)

        self.ok_btn = QtGui.QPushButton("Accept")
        self.ok_btn.setEnabled(False)
        self.ok_btn.clicked.connect(self.accepted)
        grid.addWidget(self.ok_btn, 2, 0)
        self.cancel_btn = QtGui.QPushButton("Cancel")
        self.cancel_btn.setEnabled(False)
        self.cancel_btn.clicked.connect(self.reset)
        grid.addWidget(self.cancel_btn, 2, 1)
        self.done_btn = QtGui.QPushButton("Done")
        self.done_btn.setEnabled(False)
        self.done_btn.clicked.connect(self.done)
        grid.addWidget(self.done_btn, 2, 2)

        return grid

    def set_roi(self):
        self.roi_name = self.roi_combo.currentText()
        self.show_roi()

    def show_roi(self):
        if self.roi_name in self.ivm.rois:
            self.ivm.set_current_roi(self.roi_name)

    def selected(self):
        self.ivl.set_picker(PickMode.SINGLE)
        self.ivl.sig_sel_changed.connect(self.point_picked)
        self.show_roi()

    def deselected(self):
        self.done()
        Tool.deselected(self)
        self.ivl.sig_sel_changed.disconnect(self.point_picked)

    def accepted(self):
        self.builder.add_to_roi(self.roi_new)
        self.reset()

    def done(self):
        self.ivm.set_current_roi(self.builder.new_roi_name)

    def reset(self):
        self.roi_new = None
        self.ivm.delete_roi(self.temp_name)
        self.ok_btn.setEnabled(False)
        self.cancel_btn.setEnabled(False)
        self.done_btn.setEnabled(True)
        self.roi_combo.setEnabled(True)
        self.selected()

    def point_picked(self, picker):
        if self.roi_name == "": return

        pos = picker.point
        roi_picked = self.ivm.rois[self.roi_name].std()
        picked_region = roi_picked[pos[0], pos[1], pos[2]]
        self.roi_new = np.zeros(roi_picked.shape)
        self.roi_new[roi_picked==picked_region] = self.label

        self.ivm.add_roi(self.roi_new, name=self.temp_name, make_current=True)
        self.ok_btn.setEnabled(True)
        self.cancel_btn.setEnabled(True)
        self.done_btn.setEnabled(False)
        self.roi_combo.setEnabled(False)
        self.ivl.sig_sel_changed.disconnect(self.point_picked)
        
class PenTool(PolygonTool):
    def __init__(self):
        Tool.__init__(self, "Pen", "Draw around ROI region")

    def interface(self):
        grid = Tool.interface(self)

        btn = QtGui.QPushButton("Add")
        btn.clicked.connect(self.done)
        grid.addWidget(btn, 1, 0)
        btn = QtGui.QPushButton("Discard")
        btn.clicked.connect(self.selected)
        grid.addWidget(btn, 1, 1)

        return grid

    def selected(self):
        self.ivl.set_picker(PickMode.FREEHAND, DragMode.PICKER_DRAG)
     
class RectTool(PolygonTool):
    def __init__(self):
        Tool.__init__(self, "Rectangle", "Click and drag to select rectangular region")

    def interface(self):
        grid =  Tool.interface(self)

        btn = QtGui.QPushButton("Add")
        btn.clicked.connect(self.done)
        grid.addWidget(btn, 1, 0)
        btn = QtGui.QPushButton("Discard")
        btn.clicked.connect(self.selected)
        grid.addWidget(btn, 1, 1)

        return grid

    def selected(self):
        self.ivl.set_picker(PickMode.RECT, DragMode.PICKER_DRAG)
        
class EllipseTool(PolygonTool):
    def __init__(self):
        Tool.__init__(self, "Ellipse", "Click and drag to select elliptical region")

    def interface(self):
        grid  = Tool.interface(self)

        btn = QtGui.QPushButton("Add")
        btn.clicked.connect(self.done)
        grid.addWidget(btn, 1, 0)
        btn = QtGui.QPushButton("Discard")
        btn.clicked.connect(self.selected)
        grid.addWidget(btn, 1, 1)

        return grid

    def selected(self):
        self.ivl.set_picker(PickMode.ELLIPSE, DragMode.PICKER_DRAG)
        
class CrosshairsTool(Tool):
    def __init__(self):
        Tool.__init__(self, "Crosshairs", "Navigate data without adding to ROI")
     
class WalkerTool(Tool):
    def __init__(self):
        Tool.__init__(self, "Walker", "Automatic segmentation using the random walk algorithm")
        self.segmode = 0
        self.pickmode = 0

    def interface(self):
        grid  = Tool.interface(self)

        grid.addWidget(QtGui.QLabel("Source data: "), 1, 0)
        self.ov_combo=OverlayCombo(self.ivm)
        grid.addWidget(self.ov_combo)

        grid.addWidget(QtGui.QLabel("Click to select points: "), 2, 0)
        self.pickmode_combo = QtGui.QComboBox()
        self.pickmode_combo.addItem("Inside the ROI")
        self.pickmode_combo.addItem("Outside the ROI")
        self.pickmode_combo.currentIndexChanged.connect(self.pickmode_changed)
        grid.addWidget(self.pickmode_combo, 2, 1)
        
        grid.addWidget(QtGui.QLabel("Segmentation mode: "), 3, 0)
        self.segmode_combo = QtGui.QComboBox()
        self.segmode_combo.addItem("Slice")
        self.segmode_combo.addItem("3D")
        self.segmode_combo.currentIndexChanged.connect(self.segmode_changed)
        grid.addWidget(self.segmode_combo, 3, 1)

        self.beta = NumericOption("Diffusion difficulty", grid, 4, 0, intonly=True, maxval=20000, default=10000, step=1000)

        btn = QtGui.QPushButton("Segment")
        btn.clicked.connect(self.segment)
        grid.addWidget(btn, 5, 0)
        btn = QtGui.QPushButton("Clear points")
        btn.clicked.connect(self.selected)
        grid.addWidget(btn, 5, 1)

        return grid

    def pickmode_changed(self, idx=None):
        self.pickmode = idx
        if self.pickmode == 0:
            self.ivl.picker.col = (255, 0, 0)
        else:
            self.ivl.picker.col = (255, 255, 255)

    def segmode_changed(self, idx=None):
        self.segmode = idx
        self.selected()

    def selected(self):
        if self.segmode == 1:
            self.ivl.set_picker(PickMode.MULTIPLE)
        else:
            self.ivl.set_picker(PickMode.SLICE_MULTIPLE)
            
        self.ivl.sig_sel_changed.connect(self.points_changed)
        self.labels = np.zeros(self.ivm.grid.shape)
        self.pickmode_changed(self.pickmode)
        
    def deselected(self):
        Tool.deselected(self)
        self.ivl.sig_sel_changed.disconnect(self.points_changed)

    def points_changed(self):
        for col, points in self.ivl.picker.points.items():
            if (col == (255, 0, 0)):
                label = 1
            else:
                label = 2

            for p in points:
                self.labels[p[0], p[1], p[2]] = label

    def segment(self):
        data = self.ivm.data[self.ov_combo.currentText()].std()
        labels = self.labels

        kwargs = {}
        # Use voxel size correctly
        spacing = [self.ivm.grid.spacing[0] / self.ivm.grid.spacing[0],
                  self.ivm.grid.spacing[0] / self.ivm.grid.spacing[1],
                  self.ivm.grid.spacing[0] / self.ivm.grid.spacing[2]]

        if data.ndim > 3:
            # Reduce 4D data to PCA modes
            Pfeat = PcaFeatReduce(data)
            data, labels1 = Pfeat.get_training_features(feature_volume=True, n_components=5)
            kwargs["multichannel"] = True
        else:
            # Normalize data
            data = (data / (np.max(data)-np.min(data))) + np.min(data)
            kwargs["multichannel"] = False

        if self.segmode == 0:
            # Segment using 2D slice only
            zaxis = self.ivl.picker.zaxis
            zpos = self.ivl.picker.zpos
            sl = [slice(None)] * 3
            sl[zaxis] = zpos
            data = data[sl]
            labels = self.labels[sl]
            del spacing[zaxis] 
        else:
            zpos, zaxis = None, None

        seg = random_walker(data, labels, beta=self.beta.spin.value(), mode='cg_mg', spacing=spacing, **kwargs)

        # Label 2 is used for 'outside region'
        seg[seg==2] = 0
        
        self.builder.add_to_roi(seg, zaxis, zpos)
        self.selected()
        
TOOLS = [CrosshairsTool(), PenTool(), WalkerTool(), EraserTool(), RectTool(), EllipseTool(), PolygonTool(), PickTool()]

class RoiBuilderWidget(QpWidget):
    """
    Widget for building ROIs
    """

    def __init__(self, **kwargs):
        super(RoiBuilderWidget, self).__init__(name="ROI Builder", icon="roi_builder", desc="Build ROIs",  
                                               group="ROIs", **kwargs)
        self.history = collections.deque(maxlen=10)

    def init_ui(self):
        layout = QtGui.QVBoxLayout()
        
        title = TitleWidget(self, batch_btn=False, help="roibuilder")
        layout.addWidget(title)
        
        desc = QtGui.QLabel(DESC)
        desc.setWordWrap(True)
        layout.addWidget(desc)

        # Generic options
        hbox = QtGui.QHBoxLayout()
        optbox = QtGui.QGroupBox()
        optbox.setTitle("Options")
        grid = QtGui.QGridLayout()
        optbox.setLayout(grid)

        grid.addWidget(QtGui.QLabel("ROI name"), 0, 0)
        self.name_edit = QtGui.QLineEdit("ROI_BUILDER")
        self.name_edit.editingFinished.connect(self.name_changed)
        self.new_roi_name = self.name_edit.text()
        grid.addWidget(self.name_edit, 0, 1)

        grid.addWidget(QtGui.QLabel("Current label"), 1, 0)
        self.label_spin = QtGui.QSpinBox()
        self.label_spin.setMinimum(1)
        self.label_spin.valueChanged.connect(self.label_changed)
        grid.addWidget(self.label_spin, 1, 1)

        self.undo_btn = QtGui.QPushButton("Undo last change")
        self.undo_btn.clicked.connect(self.undo)
        self.undo_btn.setEnabled(False)
        grid.addWidget(self.undo_btn, 2, 0)

        hbox.addWidget(optbox)
        hbox.addStretch(1)
        layout.addLayout(hbox)

        # Toolbox buttons
        hbox = QtGui.QHBoxLayout()
        toolbox = QtGui.QGroupBox()
        toolbox.setTitle("Toolbox")
        self.tools_grid = QtGui.QGridLayout()
        toolbox.setLayout(self.tools_grid)

        self.tool = None
        x, y, cols = 0, 0, 4
        for tool in TOOLS:
            self.add_tool(tool, y, x)
            x += 1
            if x == cols:
                y += 1
                x = 0

        hbox.addWidget(toolbox)
        hbox.addStretch(1)
        layout.addLayout(hbox)

        # Tool options box - initially invisible
        hbox = QtGui.QHBoxLayout()
        self.tool_optbox = QtGui.QGroupBox()
        self.tool_optbox.setVisible(False)

        hbox.addWidget(self.tool_optbox)
        hbox.addStretch(1)
        layout.addLayout(hbox)

        layout.addStretch(1)
        self.setLayout(layout)

    def activate(self):
        self.ivl.set_picker(PickMode.SINGLE)
        if self.tool is not None:
            self.tool.selected()

    def deactivate(self):
        self.ivl.set_picker(PickMode.SINGLE)
        if self.tool is not None:
            self.tool.deselected()

    def add_tool(self, tool, x, y):
        tool.ivm = self.ivm
        tool.ivl = self.ivl
        tool.label = self.label_spin.value()
        tool.new_roi_name = self.name_edit.text()
        tool.builder = self
        btn = QtGui.QPushButton()
        btn.setIcon(QtGui.QIcon(get_icon(tool.name.lower())))
        btn.setToolTip(tool.tooltip)
        btn.setFixedSize(32, 32)
        btn.clicked.connect(self.tool_clicked(tool))
        tool.btn = btn
        self.tools_grid.addWidget(btn, x, y)

    def tool_clicked(self, tool):
        def tool_clicked():
            if self.ivm.main is None:
                return

            if self.tool is not None:
                self.tool.btn.setStyleSheet("")
                self.tool.deselected()
            
            self.tool = tool
            self.tool.btn.setStyleSheet("border: 2px solid QLinearGradient( x1: 0, y1: 0, x2: 0, y2: 1, stop: 0 #ffa02f, stop: 1 #d7801a);")
            self.tool.selected()
            # Replace the old tool options with the new one. Need to reparent the
            # existing layout to a temporary widget which will then get deleted 
            QtGui.QWidget().setLayout(self.tool_optbox.layout())
            self.tool_optbox.setLayout(self.tool.interface())
            self.tool_optbox.setTitle(tool.name)
            self.tool_optbox.setVisible(True)

        return tool_clicked
    
    def label_changed(self, label):
        for tool in TOOLS:
            tool.label = label
        
    def name_changed(self):
        self.new_roi_name = self.name_edit.text()
        if self.tool is not None:
            self.tool.new_roi_name = self.new_roi_name
      
    def add_to_roi(self, roi_new, axis=None, pos=None, erase=False):
        if self.new_roi_name in self.ivm.rois:
            roi_orig = self.ivm.rois[self.new_roi_name].std()
        else:
            roi_orig = np.zeros(self.ivm.grid.shape)

        slices = [slice(None)] * 3
        if axis is not None and pos is not None:
            slices[axis] = pos
            slice_orig = roi_orig[slices]
            if roi_new.ndim == 3: 
                slice_new = roi_new[slices]
            else:
                slice_new = roi_new
        else:
            slice_orig = roi_orig
            slice_new = roi_new

        self.history.append((self.new_roi_name, axis, pos, np.copy(slice_orig)))
        if erase:
            slice_orig[slice_new == 0] = 0
        else:
            slice_orig[slice_new > 0] = slice_new[slice_new > 0]
            
        roi_orig[slices] = slice_orig

        self.ivm.add_roi(roi_orig, name=self.new_roi_name, make_current=True)
        self.undo_btn.setEnabled(True)

    def undo(self):
        debug("ROI undo: ", len(self.history))
        if len(self.history) == 0: return

        roi_name, axis, pos, roi_slice_orig = self.history.pop()
        debug("Undoing: ", roi_name, axis, pos)
        roi = self.ivm.rois.get(roi_name, None)
        if roi is not None:
            data = roi.std()
            slices = [slice(None)] * 3
            if axis is not None and pos is not None:
                slices[axis] = pos
            data[slices] = roi_slice_orig
            self.ivm.add_roi(data, name=roi_name, make_current=True)
        self.undo_btn.setEnabled(len(self.history) > 0)

QP_WIDGETS = [RoiBuilderWidget]   
=======
QP_MANIFEST = {
    "widgets" : [RoiBuilderWidget,],
}
>>>>>>> e76cddb4
<|MERGE_RESOLUTION|>--- conflicted
+++ resolved
@@ -1,526 +1,5 @@
 from .widget import RoiBuilderWidget
 
-<<<<<<< HEAD
-Copyright (c) 2013-2018 University of Oxford
-"""
-
-from __future__ import division, unicode_literals, absolute_import, print_function
-
-import collections
-import time
-
-import numpy as np
-from skimage.segmentation import random_walker
-
-from PySide import QtCore, QtGui
-
-from quantiphyse.gui.dialogs import error_dialog
-from quantiphyse.gui.widgets import QpWidget, HelpButton, OverlayCombo, RoiCombo, NumericOption, TitleWidget
-from quantiphyse.gui.ImageView import PickMode, DragMode
-from quantiphyse.utils import get_icon, debug
-from quantiphyse.analysis.feat_pca import PcaFeatReduce
-
-DESC = """
-Widget for creating test ROIs and basic manual segmentation
-"""
-
-class Tool:
-    def __init__(self, name, tooltip=""):
-        self.name = name
-        self.tooltip = tooltip
-
-    def selected(self):
-        self.ivl.set_picker(PickMode.SINGLE)
-
-    def deselected(self):
-        self.ivl.set_picker(PickMode.SINGLE)
-
-    def interface(self):
-        grid = QtGui.QGridLayout()
-        grid.addWidget(QtGui.QLabel(self.tooltip), 0, 0, 1, 2)
-        return grid
-
-class PolygonTool(Tool):
-    def __init__(self):
-        Tool.__init__(self, "Polygon", "Select regions using a series of straight lines")
-
-    def selected(self):
-        Tool.selected(self)
-        self.ivl.set_picker(PickMode.LASSO)
-
-    def interface(self):
-        grid = Tool.interface(self)
-        btn = QtGui.QPushButton("Add")
-        btn.clicked.connect(self.done)
-        grid.addWidget(btn, 1, 0)
-        btn = QtGui.QPushButton("Discard")
-        btn.clicked.connect(self.selected)
-        grid.addWidget(btn, 1, 1)
-        return grid
-
-    def done(self):
-        slice_zaxis = self.ivl.picker.view.zaxis
-        slice_z = self.ivm.cim_pos[slice_zaxis]
-        roi_new = self.ivl.picker.get_roi(self.label)
-        self.builder.add_to_roi(roi_new, slice_zaxis, slice_z)
-        
-        self.selected()
-
-class EraserTool(Tool):
-    def __init__(self):
-        Tool.__init__(self, "Eraser", "Remove voxels from the ROI")
-
-    def selected(self):
-        self.ivl.set_picker(PickMode.SINGLE, DragMode.PICKER_DRAG)
-        self.ivl.sig_sel_changed.connect(self.point_picked)
-
-    def deselected(self):
-        Tool.deselected(self)
-        self.ivl.sig_sel_changed.disconnect(self.point_picked)
-
-    def point_picked(self, picker):
-        pos = picker.point
-        sl = np.ones(self.ivm.grid.shape[1:3])# FIXME looks very wrong
-        sl[pos[1], pos[2]] = 0
-        self.builder.add_to_roi(sl, 0, pos[0], erase=True)
-
-class PickTool(Tool):
-    def __init__(self):
-        Tool.__init__(self, "Pick", "Pick regions of an existing ROI")
-        self.roi_name = ""
-        self.temp_name = "PickToolTempRoi"
-
-    def interface(self):
-        grid = Tool.interface(self)
-
-        grid.addWidget(QtGui.QLabel("Existing ROI"), 1, 0)
-        self.roi_combo = RoiCombo(self.ivm, none_option=True)
-        self.roi_combo.currentIndexChanged.connect(self.set_roi)
-        grid.addWidget(self.roi_combo, 1, 1)
-
-        self.ok_btn = QtGui.QPushButton("Accept")
-        self.ok_btn.setEnabled(False)
-        self.ok_btn.clicked.connect(self.accepted)
-        grid.addWidget(self.ok_btn, 2, 0)
-        self.cancel_btn = QtGui.QPushButton("Cancel")
-        self.cancel_btn.setEnabled(False)
-        self.cancel_btn.clicked.connect(self.reset)
-        grid.addWidget(self.cancel_btn, 2, 1)
-        self.done_btn = QtGui.QPushButton("Done")
-        self.done_btn.setEnabled(False)
-        self.done_btn.clicked.connect(self.done)
-        grid.addWidget(self.done_btn, 2, 2)
-
-        return grid
-
-    def set_roi(self):
-        self.roi_name = self.roi_combo.currentText()
-        self.show_roi()
-
-    def show_roi(self):
-        if self.roi_name in self.ivm.rois:
-            self.ivm.set_current_roi(self.roi_name)
-
-    def selected(self):
-        self.ivl.set_picker(PickMode.SINGLE)
-        self.ivl.sig_sel_changed.connect(self.point_picked)
-        self.show_roi()
-
-    def deselected(self):
-        self.done()
-        Tool.deselected(self)
-        self.ivl.sig_sel_changed.disconnect(self.point_picked)
-
-    def accepted(self):
-        self.builder.add_to_roi(self.roi_new)
-        self.reset()
-
-    def done(self):
-        self.ivm.set_current_roi(self.builder.new_roi_name)
-
-    def reset(self):
-        self.roi_new = None
-        self.ivm.delete_roi(self.temp_name)
-        self.ok_btn.setEnabled(False)
-        self.cancel_btn.setEnabled(False)
-        self.done_btn.setEnabled(True)
-        self.roi_combo.setEnabled(True)
-        self.selected()
-
-    def point_picked(self, picker):
-        if self.roi_name == "": return
-
-        pos = picker.point
-        roi_picked = self.ivm.rois[self.roi_name].std()
-        picked_region = roi_picked[pos[0], pos[1], pos[2]]
-        self.roi_new = np.zeros(roi_picked.shape)
-        self.roi_new[roi_picked==picked_region] = self.label
-
-        self.ivm.add_roi(self.roi_new, name=self.temp_name, make_current=True)
-        self.ok_btn.setEnabled(True)
-        self.cancel_btn.setEnabled(True)
-        self.done_btn.setEnabled(False)
-        self.roi_combo.setEnabled(False)
-        self.ivl.sig_sel_changed.disconnect(self.point_picked)
-        
-class PenTool(PolygonTool):
-    def __init__(self):
-        Tool.__init__(self, "Pen", "Draw around ROI region")
-
-    def interface(self):
-        grid = Tool.interface(self)
-
-        btn = QtGui.QPushButton("Add")
-        btn.clicked.connect(self.done)
-        grid.addWidget(btn, 1, 0)
-        btn = QtGui.QPushButton("Discard")
-        btn.clicked.connect(self.selected)
-        grid.addWidget(btn, 1, 1)
-
-        return grid
-
-    def selected(self):
-        self.ivl.set_picker(PickMode.FREEHAND, DragMode.PICKER_DRAG)
-     
-class RectTool(PolygonTool):
-    def __init__(self):
-        Tool.__init__(self, "Rectangle", "Click and drag to select rectangular region")
-
-    def interface(self):
-        grid =  Tool.interface(self)
-
-        btn = QtGui.QPushButton("Add")
-        btn.clicked.connect(self.done)
-        grid.addWidget(btn, 1, 0)
-        btn = QtGui.QPushButton("Discard")
-        btn.clicked.connect(self.selected)
-        grid.addWidget(btn, 1, 1)
-
-        return grid
-
-    def selected(self):
-        self.ivl.set_picker(PickMode.RECT, DragMode.PICKER_DRAG)
-        
-class EllipseTool(PolygonTool):
-    def __init__(self):
-        Tool.__init__(self, "Ellipse", "Click and drag to select elliptical region")
-
-    def interface(self):
-        grid  = Tool.interface(self)
-
-        btn = QtGui.QPushButton("Add")
-        btn.clicked.connect(self.done)
-        grid.addWidget(btn, 1, 0)
-        btn = QtGui.QPushButton("Discard")
-        btn.clicked.connect(self.selected)
-        grid.addWidget(btn, 1, 1)
-
-        return grid
-
-    def selected(self):
-        self.ivl.set_picker(PickMode.ELLIPSE, DragMode.PICKER_DRAG)
-        
-class CrosshairsTool(Tool):
-    def __init__(self):
-        Tool.__init__(self, "Crosshairs", "Navigate data without adding to ROI")
-     
-class WalkerTool(Tool):
-    def __init__(self):
-        Tool.__init__(self, "Walker", "Automatic segmentation using the random walk algorithm")
-        self.segmode = 0
-        self.pickmode = 0
-
-    def interface(self):
-        grid  = Tool.interface(self)
-
-        grid.addWidget(QtGui.QLabel("Source data: "), 1, 0)
-        self.ov_combo=OverlayCombo(self.ivm)
-        grid.addWidget(self.ov_combo)
-
-        grid.addWidget(QtGui.QLabel("Click to select points: "), 2, 0)
-        self.pickmode_combo = QtGui.QComboBox()
-        self.pickmode_combo.addItem("Inside the ROI")
-        self.pickmode_combo.addItem("Outside the ROI")
-        self.pickmode_combo.currentIndexChanged.connect(self.pickmode_changed)
-        grid.addWidget(self.pickmode_combo, 2, 1)
-        
-        grid.addWidget(QtGui.QLabel("Segmentation mode: "), 3, 0)
-        self.segmode_combo = QtGui.QComboBox()
-        self.segmode_combo.addItem("Slice")
-        self.segmode_combo.addItem("3D")
-        self.segmode_combo.currentIndexChanged.connect(self.segmode_changed)
-        grid.addWidget(self.segmode_combo, 3, 1)
-
-        self.beta = NumericOption("Diffusion difficulty", grid, 4, 0, intonly=True, maxval=20000, default=10000, step=1000)
-
-        btn = QtGui.QPushButton("Segment")
-        btn.clicked.connect(self.segment)
-        grid.addWidget(btn, 5, 0)
-        btn = QtGui.QPushButton("Clear points")
-        btn.clicked.connect(self.selected)
-        grid.addWidget(btn, 5, 1)
-
-        return grid
-
-    def pickmode_changed(self, idx=None):
-        self.pickmode = idx
-        if self.pickmode == 0:
-            self.ivl.picker.col = (255, 0, 0)
-        else:
-            self.ivl.picker.col = (255, 255, 255)
-
-    def segmode_changed(self, idx=None):
-        self.segmode = idx
-        self.selected()
-
-    def selected(self):
-        if self.segmode == 1:
-            self.ivl.set_picker(PickMode.MULTIPLE)
-        else:
-            self.ivl.set_picker(PickMode.SLICE_MULTIPLE)
-            
-        self.ivl.sig_sel_changed.connect(self.points_changed)
-        self.labels = np.zeros(self.ivm.grid.shape)
-        self.pickmode_changed(self.pickmode)
-        
-    def deselected(self):
-        Tool.deselected(self)
-        self.ivl.sig_sel_changed.disconnect(self.points_changed)
-
-    def points_changed(self):
-        for col, points in self.ivl.picker.points.items():
-            if (col == (255, 0, 0)):
-                label = 1
-            else:
-                label = 2
-
-            for p in points:
-                self.labels[p[0], p[1], p[2]] = label
-
-    def segment(self):
-        data = self.ivm.data[self.ov_combo.currentText()].std()
-        labels = self.labels
-
-        kwargs = {}
-        # Use voxel size correctly
-        spacing = [self.ivm.grid.spacing[0] / self.ivm.grid.spacing[0],
-                  self.ivm.grid.spacing[0] / self.ivm.grid.spacing[1],
-                  self.ivm.grid.spacing[0] / self.ivm.grid.spacing[2]]
-
-        if data.ndim > 3:
-            # Reduce 4D data to PCA modes
-            Pfeat = PcaFeatReduce(data)
-            data, labels1 = Pfeat.get_training_features(feature_volume=True, n_components=5)
-            kwargs["multichannel"] = True
-        else:
-            # Normalize data
-            data = (data / (np.max(data)-np.min(data))) + np.min(data)
-            kwargs["multichannel"] = False
-
-        if self.segmode == 0:
-            # Segment using 2D slice only
-            zaxis = self.ivl.picker.zaxis
-            zpos = self.ivl.picker.zpos
-            sl = [slice(None)] * 3
-            sl[zaxis] = zpos
-            data = data[sl]
-            labels = self.labels[sl]
-            del spacing[zaxis] 
-        else:
-            zpos, zaxis = None, None
-
-        seg = random_walker(data, labels, beta=self.beta.spin.value(), mode='cg_mg', spacing=spacing, **kwargs)
-
-        # Label 2 is used for 'outside region'
-        seg[seg==2] = 0
-        
-        self.builder.add_to_roi(seg, zaxis, zpos)
-        self.selected()
-        
-TOOLS = [CrosshairsTool(), PenTool(), WalkerTool(), EraserTool(), RectTool(), EllipseTool(), PolygonTool(), PickTool()]
-
-class RoiBuilderWidget(QpWidget):
-    """
-    Widget for building ROIs
-    """
-
-    def __init__(self, **kwargs):
-        super(RoiBuilderWidget, self).__init__(name="ROI Builder", icon="roi_builder", desc="Build ROIs",  
-                                               group="ROIs", **kwargs)
-        self.history = collections.deque(maxlen=10)
-
-    def init_ui(self):
-        layout = QtGui.QVBoxLayout()
-        
-        title = TitleWidget(self, batch_btn=False, help="roibuilder")
-        layout.addWidget(title)
-        
-        desc = QtGui.QLabel(DESC)
-        desc.setWordWrap(True)
-        layout.addWidget(desc)
-
-        # Generic options
-        hbox = QtGui.QHBoxLayout()
-        optbox = QtGui.QGroupBox()
-        optbox.setTitle("Options")
-        grid = QtGui.QGridLayout()
-        optbox.setLayout(grid)
-
-        grid.addWidget(QtGui.QLabel("ROI name"), 0, 0)
-        self.name_edit = QtGui.QLineEdit("ROI_BUILDER")
-        self.name_edit.editingFinished.connect(self.name_changed)
-        self.new_roi_name = self.name_edit.text()
-        grid.addWidget(self.name_edit, 0, 1)
-
-        grid.addWidget(QtGui.QLabel("Current label"), 1, 0)
-        self.label_spin = QtGui.QSpinBox()
-        self.label_spin.setMinimum(1)
-        self.label_spin.valueChanged.connect(self.label_changed)
-        grid.addWidget(self.label_spin, 1, 1)
-
-        self.undo_btn = QtGui.QPushButton("Undo last change")
-        self.undo_btn.clicked.connect(self.undo)
-        self.undo_btn.setEnabled(False)
-        grid.addWidget(self.undo_btn, 2, 0)
-
-        hbox.addWidget(optbox)
-        hbox.addStretch(1)
-        layout.addLayout(hbox)
-
-        # Toolbox buttons
-        hbox = QtGui.QHBoxLayout()
-        toolbox = QtGui.QGroupBox()
-        toolbox.setTitle("Toolbox")
-        self.tools_grid = QtGui.QGridLayout()
-        toolbox.setLayout(self.tools_grid)
-
-        self.tool = None
-        x, y, cols = 0, 0, 4
-        for tool in TOOLS:
-            self.add_tool(tool, y, x)
-            x += 1
-            if x == cols:
-                y += 1
-                x = 0
-
-        hbox.addWidget(toolbox)
-        hbox.addStretch(1)
-        layout.addLayout(hbox)
-
-        # Tool options box - initially invisible
-        hbox = QtGui.QHBoxLayout()
-        self.tool_optbox = QtGui.QGroupBox()
-        self.tool_optbox.setVisible(False)
-
-        hbox.addWidget(self.tool_optbox)
-        hbox.addStretch(1)
-        layout.addLayout(hbox)
-
-        layout.addStretch(1)
-        self.setLayout(layout)
-
-    def activate(self):
-        self.ivl.set_picker(PickMode.SINGLE)
-        if self.tool is not None:
-            self.tool.selected()
-
-    def deactivate(self):
-        self.ivl.set_picker(PickMode.SINGLE)
-        if self.tool is not None:
-            self.tool.deselected()
-
-    def add_tool(self, tool, x, y):
-        tool.ivm = self.ivm
-        tool.ivl = self.ivl
-        tool.label = self.label_spin.value()
-        tool.new_roi_name = self.name_edit.text()
-        tool.builder = self
-        btn = QtGui.QPushButton()
-        btn.setIcon(QtGui.QIcon(get_icon(tool.name.lower())))
-        btn.setToolTip(tool.tooltip)
-        btn.setFixedSize(32, 32)
-        btn.clicked.connect(self.tool_clicked(tool))
-        tool.btn = btn
-        self.tools_grid.addWidget(btn, x, y)
-
-    def tool_clicked(self, tool):
-        def tool_clicked():
-            if self.ivm.main is None:
-                return
-
-            if self.tool is not None:
-                self.tool.btn.setStyleSheet("")
-                self.tool.deselected()
-            
-            self.tool = tool
-            self.tool.btn.setStyleSheet("border: 2px solid QLinearGradient( x1: 0, y1: 0, x2: 0, y2: 1, stop: 0 #ffa02f, stop: 1 #d7801a);")
-            self.tool.selected()
-            # Replace the old tool options with the new one. Need to reparent the
-            # existing layout to a temporary widget which will then get deleted 
-            QtGui.QWidget().setLayout(self.tool_optbox.layout())
-            self.tool_optbox.setLayout(self.tool.interface())
-            self.tool_optbox.setTitle(tool.name)
-            self.tool_optbox.setVisible(True)
-
-        return tool_clicked
-    
-    def label_changed(self, label):
-        for tool in TOOLS:
-            tool.label = label
-        
-    def name_changed(self):
-        self.new_roi_name = self.name_edit.text()
-        if self.tool is not None:
-            self.tool.new_roi_name = self.new_roi_name
-      
-    def add_to_roi(self, roi_new, axis=None, pos=None, erase=False):
-        if self.new_roi_name in self.ivm.rois:
-            roi_orig = self.ivm.rois[self.new_roi_name].std()
-        else:
-            roi_orig = np.zeros(self.ivm.grid.shape)
-
-        slices = [slice(None)] * 3
-        if axis is not None and pos is not None:
-            slices[axis] = pos
-            slice_orig = roi_orig[slices]
-            if roi_new.ndim == 3: 
-                slice_new = roi_new[slices]
-            else:
-                slice_new = roi_new
-        else:
-            slice_orig = roi_orig
-            slice_new = roi_new
-
-        self.history.append((self.new_roi_name, axis, pos, np.copy(slice_orig)))
-        if erase:
-            slice_orig[slice_new == 0] = 0
-        else:
-            slice_orig[slice_new > 0] = slice_new[slice_new > 0]
-            
-        roi_orig[slices] = slice_orig
-
-        self.ivm.add_roi(roi_orig, name=self.new_roi_name, make_current=True)
-        self.undo_btn.setEnabled(True)
-
-    def undo(self):
-        debug("ROI undo: ", len(self.history))
-        if len(self.history) == 0: return
-
-        roi_name, axis, pos, roi_slice_orig = self.history.pop()
-        debug("Undoing: ", roi_name, axis, pos)
-        roi = self.ivm.rois.get(roi_name, None)
-        if roi is not None:
-            data = roi.std()
-            slices = [slice(None)] * 3
-            if axis is not None and pos is not None:
-                slices[axis] = pos
-            data[slices] = roi_slice_orig
-            self.ivm.add_roi(data, name=roi_name, make_current=True)
-        self.undo_btn.setEnabled(len(self.history) > 0)
-
-QP_WIDGETS = [RoiBuilderWidget]   
-=======
 QP_MANIFEST = {
     "widgets" : [RoiBuilderWidget,],
-}
->>>>>>> e76cddb4
+}