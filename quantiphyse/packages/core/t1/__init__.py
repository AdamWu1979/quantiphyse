--- conflicted
+++ resolved
@@ -1,24 +1,10 @@
-<<<<<<< HEAD
 """
 Quantiphyse - Widgets for generating T1 map from VFA images
 
 Copyright (c) 2013-2018 University of Oxford
 """
 
-import os.path
-import re
-import numpy as np
-
-from PySide import QtGui
-import nibabel as nib
-from scipy.ndimage.filters import gaussian_filter
-
-from quantiphyse.gui.widgets import QpWidget, TitleWidget
-from quantiphyse.volumes.load_save import load
-
-=======
 from .widgets import T10Widget
->>>>>>> 375f441f
 from .process import T10Process
 from .tests import T10WidgetTest
 
